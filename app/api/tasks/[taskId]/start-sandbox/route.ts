import { NextRequest, NextResponse } from 'next/server'
import { db } from '@/lib/db/client'
import { tasks } from '@/lib/db/schema'
import { eq } from 'drizzle-orm'
import { Sandbox } from '@vercel/sandbox'
import { getServerSession } from '@/lib/session/get-server-session'
import { getGitHubUser } from '@/lib/github/client'
import { getUserGitHubToken } from '@/lib/github/user-token'
import { registerSandbox, unregisterSandbox } from '@/lib/sandbox/sandbox-registry'
<<<<<<< HEAD
import { runCommandInSandbox, runInProject, PROJECT_DIR } from '@/lib/sandbox/commands'
import { detectPackageManager, installDependencies } from '@/lib/sandbox/package-manager'
=======
import { runCommandInSandbox } from '@/lib/sandbox/commands'
import { detectPackageManager, installDependencies, getDevCommandArgs } from '@/lib/sandbox/package-manager'
>>>>>>> 7217ec62
import { createTaskLogger } from '@/lib/utils/task-logger'
import { getMaxSandboxDuration } from '@/lib/db/settings'
import { detectPortFromRepo } from '@/lib/sandbox/port-detection'

export async function POST(_request: NextRequest, { params }: { params: Promise<{ taskId: string }> }) {
  try {
    const session = await getServerSession()
    if (!session?.user?.id) {
      return NextResponse.json({ error: 'Unauthorized' }, { status: 401 })
    }

    const { taskId } = await params

    // Get the task
    const [task] = await db.select().from(tasks).where(eq(tasks.id, taskId)).limit(1)

    if (!task) {
      return NextResponse.json({ error: 'Task not found' }, { status: 404 })
    }

    // Verify ownership
    if (task.userId !== session.user.id) {
      return NextResponse.json({ error: 'Unauthorized' }, { status: 403 })
    }

    // Check if keep-alive is enabled
    if (!task.keepAlive) {
      return NextResponse.json({ error: 'Keep-alive is not enabled for this task' }, { status: 400 })
    }

    const logger = createTaskLogger(taskId)

    // Check if sandbox is already running by verifying if it's actually accessible
    if (task.sandboxId && task.sandboxUrl) {
      try {
        const existingSandbox = await Sandbox.get({
          sandboxId: task.sandboxId,
          teamId: process.env.SANDBOX_VERCEL_TEAM_ID!,
          projectId: process.env.SANDBOX_VERCEL_PROJECT_ID!,
          token: process.env.SANDBOX_VERCEL_TOKEN!,
        })

        // Try a simple command to verify it's accessible
        const testResult = await runCommandInSandbox(existingSandbox, 'echo', ['test'])
        if (testResult.success) {
          return NextResponse.json({ error: 'Sandbox is already running' }, { status: 400 })
        }
      } catch (error) {
        // Sandbox is not accessible, clear it from the database and registry, then continue
        await logger.info('Existing sandbox not accessible, clearing and creating new one')
        unregisterSandbox(taskId)
        await db
          .update(tasks)
          .set({
            sandboxId: null,
            sandboxUrl: null,
            updatedAt: new Date(),
          })
          .where(eq(tasks.id, taskId))
      }
    }

    await logger.info('Starting sandbox')

    // Get GitHub user info for git author configuration
    const githubUser = await getGitHubUser()

    // Get max sandbox duration - use task's maxDuration if available, otherwise fall back to global setting
    const maxSandboxDuration = await getMaxSandboxDuration(session.user.id)
    const maxDurationMinutes = task.maxDuration || maxSandboxDuration

    // Get GitHub token for authenticated API access
    const githubToken = await getUserGitHubToken()

    // Detect the appropriate port for the project
    const port = task.repoUrl ? await detectPortFromRepo(task.repoUrl, githubToken) : 3000
    console.log(`Detected port ${port} for project`)

    // Create a new sandbox by cloning the repo
    const sandbox = await Sandbox.create({
      teamId: process.env.SANDBOX_VERCEL_TEAM_ID!,
      projectId: process.env.SANDBOX_VERCEL_PROJECT_ID!,
      token: process.env.SANDBOX_VERCEL_TOKEN!,
      source:
        task.repoUrl && task.branchName
          ? {
              type: 'git' as const,
              url: task.repoUrl,
              revision: task.branchName,
              depth: 1,
            }
          : undefined,
      timeout: maxDurationMinutes * 60 * 1000, // Convert minutes to milliseconds
<<<<<<< HEAD
      ports: [3000, 5173], // Support both Next.js (3000) and Vite (5173)
=======
      ports: [port],
>>>>>>> 7217ec62
      runtime: 'node22',
      resources: { vcpus: 4 },
    })

    const sandboxId = sandbox?.sandboxId
    await logger.info('Sandbox created')

    // Register the sandbox
    registerSandbox(taskId, sandbox)

    // Configure Git user
    await logger.info('Configuring Git')
    const gitName = githubUser?.name || githubUser?.username || 'Coding Agent'
    const gitEmail = githubUser?.username ? `${githubUser.username}@users.noreply.github.com` : 'agent@example.com'
    await runInProject(sandbox, 'git', ['config', 'user.name', gitName])
    await runInProject(sandbox, 'git', ['config', 'user.email', gitEmail])

    // Check for package.json and requirements.txt
    const packageJsonCheck = await runInProject(sandbox, 'test', ['-f', 'package.json'])
    const requirementsTxtCheck = await runInProject(sandbox, 'test', ['-f', 'requirements.txt'])

    // Install dependencies if package.json exists
    if (packageJsonCheck.success) {
      await logger.info('Installing Node.js dependencies')

      const packageManager = await detectPackageManager(sandbox, logger)
      const installResult = await installDependencies(sandbox, packageManager, logger)

      if (!installResult.success && packageManager !== 'npm') {
        await logger.info('Package manager failed, trying npm as fallback')
        const npmFallbackResult = await installDependencies(sandbox, 'npm', logger)
        if (!npmFallbackResult.success) {
          await logger.info('Warning: Failed to install Node.js dependencies, but continuing with sandbox setup')
        }
      } else if (!installResult.success) {
        await logger.info('Warning: Failed to install Node.js dependencies, but continuing with sandbox setup')
      }
    } else if (requirementsTxtCheck.success) {
      await logger.info('Installing Python dependencies')

      // Install pip if needed
      const pipCheck = await runInProject(sandbox, 'python3', ['-m', 'pip', '--version'])
      if (!pipCheck.success) {
        await logger.info('Installing pip')
        await runCommandInSandbox(sandbox, 'sh', [
          '-c',
          'cd /tmp && curl https://bootstrap.pypa.io/get-pip.py -o get-pip.py && python3 get-pip.py && rm -f get-pip.py',
        ])
      }

      // Install dependencies
      const pipInstall = await runInProject(sandbox, 'python3', ['-m', 'pip', 'install', '-r', 'requirements.txt'])

      if (!pipInstall.success) {
        await logger.info('Warning: Failed to install Python dependencies, but continuing with sandbox setup')
      }
    }

    let sandboxUrl: string | undefined

    // Start dev server if package.json has dev script
    if (packageJsonCheck.success) {
      const packageJsonRead = await runInProject(sandbox, 'cat', ['package.json'])
      if (packageJsonRead.success && packageJsonRead.output) {
        const packageJson = JSON.parse(packageJsonRead.output)
        const hasDevScript = packageJson?.scripts?.dev

        // Detect Vite projects (use port 5173)
        let devPort = 3000
        const hasVite = packageJson?.dependencies?.vite || packageJson?.devDependencies?.vite
        if (hasVite) {
          devPort = 5173
          await logger.info('Vite project detected, using port 5173')
        }

        if (hasDevScript) {
          await logger.info('Starting development server')

          const packageManager = await detectPackageManager(sandbox, logger)
          const devCommand = packageManager === 'npm' ? 'npm' : packageManager
<<<<<<< HEAD
          let devArgs = packageManager === 'npm' ? ['run', 'dev'] : ['dev']

          // Check if Vite project and configure to allow all hosts
          if (hasVite) {
            await logger.info('Configuring Vite for sandbox environment')

            const { runInProject } = await import('@/lib/sandbox/commands')

            // Always create vite.sandbox.config.js that extends user's config
            const sandboxViteConfig = `import { defineConfig, mergeConfig } from 'vite'

let userConfig = {}
try {
  // Try to import user's config if it exists
  const importedConfig = await import('./vite.config.js')
  userConfig = importedConfig.default || {}
} catch {
  // No user config or import failed, use empty config
}

export default mergeConfig(userConfig, defineConfig({
  server: {
    host: '0.0.0.0',
    strictPort: false,
    // Remove any allowedHosts restrictions for sandbox
    allowedHosts: undefined,
  }
}))`

            await runInProject(sandbox, 'sh', [
              '-c',
              `cat > vite.sandbox.config.js << 'VITEEOF'\n${sandboxViteConfig}\nVITEEOF`,
            ])
            await logger.info('Created sandbox Vite config override')

            // Add vite.sandbox.config.js to global .gitignore
            const { runCommandInSandbox } = await import('@/lib/sandbox/commands')
            await runCommandInSandbox(sandbox, 'sh', [
              '-c',
              'grep -q "vite.sandbox.config.js" ~/.gitignore_global 2>/dev/null || echo "vite.sandbox.config.js" >> ~/.gitignore_global',
            ])

            // Configure git to use the global gitignore
            await runInProject(sandbox, 'git', ['config', 'core.excludesfile', '~/.gitignore_global'])

            // Use sandbox config
            if (packageManager === 'npm') {
              devArgs = ['run', 'dev', '--', '--config', 'vite.sandbox.config.js', '--host', '0.0.0.0']
            } else {
              devArgs = ['dev', '--config', 'vite.sandbox.config.js', '--host', '0.0.0.0']
            }
          }

          // Check if Next.js 16 and add --webpack flag
          const nextVersion = packageJson?.dependencies?.next || packageJson?.devDependencies?.next || ''
          const isNext16 =
            nextVersion.startsWith('16.') || nextVersion.startsWith('^16.') || nextVersion.startsWith('~16.')

          if (isNext16) {
            await logger.info('Next.js 16 detected, adding --webpack flag')
            if (packageManager === 'npm') {
              devArgs = ['run', 'dev', '--', '--webpack']
            } else {
              devArgs = ['dev', '--webpack']
            }
          }

          // Start dev server in detached mode (runs in background) with log capture
          const fullDevCommand = devArgs.length > 0 ? `${devCommand} ${devArgs.join(' ')}` : devCommand

          // Import Writable for stream capture
          const { Writable } = await import('stream')

          const captureServerStdout = new Writable({
            write(chunk: Buffer | string, _encoding: BufferEncoding, callback: (error?: Error | null) => void) {
              const lines = chunk
                .toString()
                .split('\n')
                .filter((line) => line.trim())
              for (const line of lines) {
                logger.info(`[SERVER] ${line}`).catch(() => {})
              }
              callback()
            },
          })

          const captureServerStderr = new Writable({
            write(chunk: Buffer | string, _encoding: BufferEncoding, callback: (error?: Error | null) => void) {
              const lines = chunk
                .toString()
                .split('\n')
                .filter((line) => line.trim())
              for (const line of lines) {
                logger.info(`[SERVER] ${line}`).catch(() => {})
              }
              callback()
            },
          })
=======
          const devArgs = await getDevCommandArgs(sandbox, packageManager)
>>>>>>> 7217ec62

          await sandbox.runCommand({
            cmd: 'sh',
            args: ['-c', `cd ${PROJECT_DIR} && ${fullDevCommand}`],
            detached: true,
            stdout: captureServerStdout,
            stderr: captureServerStderr,
          })

          await logger.info('Development server started')

          // Wait a bit for server to start, then get URL
          await new Promise((resolve) => setTimeout(resolve, 3000))
<<<<<<< HEAD
          sandboxUrl = sandbox.domain(devPort)
=======
          sandboxUrl = sandbox.domain(port)
>>>>>>> 7217ec62
        }
      }
    }

    // Update task with new sandbox info
    await db
      .update(tasks)
      .set({
        sandboxId,
        sandboxUrl: sandboxUrl || undefined,
        updatedAt: new Date(),
      })
      .where(eq(tasks.id, taskId))

    await logger.info('Sandbox started successfully')

    return NextResponse.json({
      success: true,
      message: 'Sandbox started successfully',
      sandboxId,
      sandboxUrl,
    })
  } catch (error) {
    console.error('Error starting sandbox:', error)
    return NextResponse.json(
      {
        error: 'Failed to start sandbox',
        details: error instanceof Error ? error.message : 'Unknown error',
      },
      { status: 500 },
    )
  }
}<|MERGE_RESOLUTION|>--- conflicted
+++ resolved
@@ -7,13 +7,8 @@
 import { getGitHubUser } from '@/lib/github/client'
 import { getUserGitHubToken } from '@/lib/github/user-token'
 import { registerSandbox, unregisterSandbox } from '@/lib/sandbox/sandbox-registry'
-<<<<<<< HEAD
 import { runCommandInSandbox, runInProject, PROJECT_DIR } from '@/lib/sandbox/commands'
 import { detectPackageManager, installDependencies } from '@/lib/sandbox/package-manager'
-=======
-import { runCommandInSandbox } from '@/lib/sandbox/commands'
-import { detectPackageManager, installDependencies, getDevCommandArgs } from '@/lib/sandbox/package-manager'
->>>>>>> 7217ec62
 import { createTaskLogger } from '@/lib/utils/task-logger'
 import { getMaxSandboxDuration } from '@/lib/db/settings'
 import { detectPortFromRepo } from '@/lib/sandbox/port-detection'
@@ -107,11 +102,7 @@
             }
           : undefined,
       timeout: maxDurationMinutes * 60 * 1000, // Convert minutes to milliseconds
-<<<<<<< HEAD
-      ports: [3000, 5173], // Support both Next.js (3000) and Vite (5173)
-=======
       ports: [port],
->>>>>>> 7217ec62
       runtime: 'node22',
       resources: { vcpus: 4 },
     })
@@ -192,7 +183,6 @@
 
           const packageManager = await detectPackageManager(sandbox, logger)
           const devCommand = packageManager === 'npm' ? 'npm' : packageManager
-<<<<<<< HEAD
           let devArgs = packageManager === 'npm' ? ['run', 'dev'] : ['dev']
 
           // Check if Vite project and configure to allow all hosts
@@ -291,9 +281,6 @@
               callback()
             },
           })
-=======
-          const devArgs = await getDevCommandArgs(sandbox, packageManager)
->>>>>>> 7217ec62
 
           await sandbox.runCommand({
             cmd: 'sh',
@@ -307,11 +294,7 @@
 
           // Wait a bit for server to start, then get URL
           await new Promise((resolve) => setTimeout(resolve, 3000))
-<<<<<<< HEAD
-          sandboxUrl = sandbox.domain(devPort)
-=======
           sandboxUrl = sandbox.domain(port)
->>>>>>> 7217ec62
         }
       }
     }
