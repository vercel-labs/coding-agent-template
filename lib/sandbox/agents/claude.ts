--- conflicted
+++ resolved
@@ -81,19 +81,6 @@
 
       // Create config file directly using absolute path
       // Use selectedModel if provided, otherwise fall back to default
-<<<<<<< HEAD
-      const modelToUse = selectedModel || 'claude-3-5-sonnet-20241022'
-
-      const mcpServersConfig: Record<
-        string,
-        {
-          url: string
-          headers?: {
-            Authorization?: string
-            'X-Client-ID'?: string
-          }
-        }
-      > = {}
 
       if (mcpServers && mcpServers.length > 0) {
         await logger.info(`Adding ${mcpServers.length} MCP servers: ${mcpServers.map((s) => s.name).join(', ')}`)
@@ -121,9 +108,7 @@
         }
       }
 
-=======
       const modelToUse = selectedModel || 'claude-sonnet-4-5-20250929'
->>>>>>> 82af2310
       const configFileCmd = `mkdir -p $HOME/.config/claude && cat > $HOME/.config/claude/config.json << 'EOF'
 {
   "api_key": "${process.env.ANTHROPIC_API_KEY}",
