import { Sandbox } from '@vercel/sandbox'
import { AgentExecutionResult } from '../types'
import { executeClaudeInSandbox } from './claude'
import { executeCodexInSandbox } from './codex'
import { executeCursorInSandbox } from './cursor'
import { executeOpenCodeInSandbox } from './opencode'
import { TaskLogger } from '@/lib/utils/task-logger'
import { connectors } from '@/lib/db/schema'

export type AgentType = 'claude' | 'codex' | 'cursor' | 'opencode'
type Connector = typeof connectors.$inferSelect

// Re-export types
export type { AgentExecutionResult } from '../types'

// Main agent execution function
export async function executeAgentInSandbox(
  sandbox: Sandbox,
  instruction: string,
  agentType: AgentType,
  logger: TaskLogger,
  selectedModel?: string,
<<<<<<< HEAD
  mcpServers?: Connector[],
=======
  onCancellationCheck?: () => Promise<boolean>,
>>>>>>> 959e6429
): Promise<AgentExecutionResult> {
  // Check for cancellation before starting agent execution
  if (onCancellationCheck && (await onCancellationCheck())) {
    await logger.info('Task was cancelled before agent execution')
    return {
      success: false,
      error: 'Task was cancelled',
      cliName: agentType,
      changesDetected: false,
    }
  }
  switch (agentType) {
    case 'claude':
      return executeClaudeInSandbox(sandbox, instruction, logger, selectedModel, mcpServers)

    case 'codex':
      return executeCodexInSandbox(sandbox, instruction, logger, selectedModel)

    case 'cursor':
      return executeCursorInSandbox(sandbox, instruction, logger, selectedModel)

    case 'opencode':
      return executeOpenCodeInSandbox(sandbox, instruction, logger, selectedModel)

    default:
      return {
        success: false,
        error: `Unknown agent type: ${agentType}`,
        cliName: agentType,
        changesDetected: false,
      }
  }
}<|MERGE_RESOLUTION|>--- conflicted
+++ resolved
@@ -20,11 +20,8 @@
   agentType: AgentType,
   logger: TaskLogger,
   selectedModel?: string,
-<<<<<<< HEAD
   mcpServers?: Connector[],
-=======
   onCancellationCheck?: () => Promise<boolean>,
->>>>>>> 959e6429
 ): Promise<AgentExecutionResult> {
   // Check for cancellation before starting agent execution
   if (onCancellationCheck && (await onCancellationCheck())) {
