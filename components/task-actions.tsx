'use client'

import { useState, useEffect } from 'react'
import { Task } from '@/lib/db/schema'
import { Button } from '@/components/ui/button'
import { DropdownMenu, DropdownMenuContent, DropdownMenuItem, DropdownMenuTrigger } from '@/components/ui/dropdown-menu'
import { Select, SelectContent, SelectItem, SelectTrigger, SelectValue } from '@/components/ui/select'
import {
  AlertDialog,
  AlertDialogAction,
  AlertDialogCancel,
  AlertDialogContent,
  AlertDialogDescription,
  AlertDialogFooter,
  AlertDialogHeader,
  AlertDialogTitle,
} from '@/components/ui/alert-dialog'
import { Cable, ExternalLink, MoreHorizontal, RotateCcw, Trash2 } from 'lucide-react'
import { useRouter } from 'next/navigation'
import { toast } from 'sonner'
import { VERCEL_DEPLOY_URL } from '@/lib/constants'
import { useTasks } from '@/components/app-layout'
<<<<<<< HEAD
import { Claude, Codex, Cursor, OpenCode } from '@/components/logos'
import { ConnectorDialog } from '@/components/connectors/manage-connectors'
=======
import { Claude, Codex, Cursor, Gemini, OpenCode } from '@/components/logos'
>>>>>>> 82af2310

interface TaskActionsProps {
  task: Task
}

const CODING_AGENTS = [
  { value: 'claude', label: 'Claude', icon: Claude },
  { value: 'codex', label: 'Codex', icon: Codex },
  { value: 'cursor', label: 'Cursor', icon: Cursor },
  { value: 'gemini', label: 'Gemini', icon: Gemini },
  { value: 'opencode', label: 'opencode', icon: OpenCode },
] as const

// Model options for each agent
const AGENT_MODELS = {
  claude: [
    { value: 'claude-sonnet-4-5-20250929', label: 'Sonnet 4.5' },
    { value: 'claude-sonnet-4-20250514', label: 'Sonnet 4' },
    { value: 'claude-opus-4-1-20250805', label: 'Opus 4.1' },
  ],
  codex: [
    { value: 'openai/gpt-5', label: 'GPT-5' },
    { value: 'gpt-5-codex', label: 'GPT-5-Codex' },
    { value: 'openai/gpt-5-mini', label: 'GPT-5 Mini' },
    { value: 'openai/gpt-5-nano', label: 'GPT-5 Nano' },
    { value: 'openai/gpt-4.1', label: 'GPT-4.1' },
  ],
  cursor: [
    { value: 'gpt-5', label: 'GPT-5' },
    { value: 'gpt-5-mini', label: 'GPT-5 Mini' },
    { value: 'gpt-5-nano', label: 'GPT-5 Nano' },
    { value: 'gpt-4.1', label: 'GPT-4.1' },
    { value: 'claude-sonnet-4-5-20250929', label: 'Sonnet 4.5' },
    { value: 'claude-sonnet-4-20250514', label: 'Sonnet 4' },
    { value: 'claude-opus-4-1-20250805', label: 'Opus 4.1' },
  ],
  gemini: [
    { value: 'gemini-2.5-pro', label: 'Gemini 2.5 Pro' },
    { value: 'gemini-2.5-flash', label: 'Gemini 2.5 Flash' },
  ],
  opencode: [
    { value: 'gpt-5', label: 'GPT-5' },
    { value: 'gpt-5-mini', label: 'GPT-5 Mini' },
    { value: 'gpt-5-nano', label: 'GPT-5 Nano' },
    { value: 'gpt-4.1', label: 'GPT-4.1' },
    { value: 'claude-sonnet-4-5-20250929', label: 'Sonnet 4.5' },
    { value: 'claude-sonnet-4-20250514', label: 'Sonnet 4' },
    { value: 'claude-opus-4-1-20250805', label: 'Opus 4.1' },
  ],
} as const

// Default models for each agent
const DEFAULT_MODELS = {
  claude: 'claude-sonnet-4-5-20250929',
  codex: 'openai/gpt-5',
  cursor: 'gpt-5',
  gemini: 'gemini-2.5-pro',
  opencode: 'gpt-5',
} as const

export function TaskActions({ task }: TaskActionsProps) {
  const [showDeleteDialog, setShowDeleteDialog] = useState(false)
  const [showTryAgainDialog, setShowTryAgainDialog] = useState(false)
  const [showConnectorDialog, setShowConnectorDialog] = useState(false)
  const [isDeleting, setIsDeleting] = useState(false)
  const [isTryingAgain, setIsTryingAgain] = useState(false)
  const [selectedAgent, setSelectedAgent] = useState(task.selectedAgent || 'claude')
  const [selectedModel, setSelectedModel] = useState<string>(task.selectedModel || DEFAULT_MODELS.claude)
  const router = useRouter()
  const { refreshTasks } = useTasks()

  // Update model when agent changes
  useEffect(() => {
    if (selectedAgent) {
      const agentModels = AGENT_MODELS[selectedAgent as keyof typeof AGENT_MODELS]
      const defaultModel = DEFAULT_MODELS[selectedAgent as keyof typeof DEFAULT_MODELS]
      if (defaultModel && agentModels) {
        setSelectedModel(defaultModel)
      }
    }
  }, [selectedAgent])

  const getPRUrl = () => {
    if (!task.repoUrl || !task.branchName) return null
    const baseUrl = task.repoUrl.replace('.git', '')
    return `${baseUrl}/compare/main...${task.branchName}`
  }

  const handleOpenPR = () => {
    const prUrl = getPRUrl()
    if (prUrl) {
      window.open(prUrl, '_blank', 'noopener,noreferrer')
    }
  }

  const handleTryAgain = async () => {
    setIsTryingAgain(true)
    try {
      const response = await fetch('/api/tasks', {
        method: 'POST',
        headers: {
          'Content-Type': 'application/json',
        },
        body: JSON.stringify({
          prompt: task.prompt,
          repoUrl: task.repoUrl,
          selectedAgent,
          selectedModel,
        }),
      })

      if (response.ok) {
        const result = await response.json()
        toast.success('New task created successfully!')
        setShowTryAgainDialog(false)
        router.push(`/tasks/${result.task.id}`)
      } else {
        const error = await response.json()
        toast.error(error.error || 'Failed to create new task')
      }
    } catch (error) {
      console.error('Error creating new task:', error)
      toast.error('Failed to create new task')
    } finally {
      setIsTryingAgain(false)
    }
  }

  const handleDelete = async () => {
    setIsDeleting(true)
    try {
      const response = await fetch(`/api/tasks/${task.id}`, {
        method: 'DELETE',
      })

      if (response.ok) {
        toast.success('Task deleted successfully!')
        refreshTasks() // Refresh the sidebar
        router.push('/')
      } else {
        const error = await response.json()
        toast.error(error.error || 'Failed to delete task')
      }
    } catch (error) {
      console.error('Error deleting task:', error)
      toast.error('Failed to delete task')
    } finally {
      setIsDeleting(false)
      setShowDeleteDialog(false)
    }
  }

  return (
    <>
      <div className="flex items-center gap-2">
        {/* Deploy to Vercel Button */}
        <Button
          asChild
          variant="outline"
          size="sm"
          className="h-8 px-3 text-xs bg-black text-white border-black hover:bg-black/90 dark:bg-white dark:text-black dark:border-white dark:hover:bg-white/90"
        >
          <a href={VERCEL_DEPLOY_URL} target="_blank" rel="noopener noreferrer" className="flex items-center gap-1.5">
            <svg viewBox="0 0 76 65" className="h-3 w-3" fill="currentColor">
              <path d="M37.5274 0L75.0548 65H0L37.5274 0Z" />
            </svg>
            Deploy to Vercel
          </a>
        </Button>

        {/* More Actions Menu */}
        <DropdownMenu>
          <DropdownMenuTrigger asChild>
            <Button variant="ghost" size="sm" className="h-8 w-8 p-0">
              <MoreHorizontal className="h-4 w-4" />
            </Button>
          </DropdownMenuTrigger>
          <DropdownMenuContent align="end">
            {getPRUrl() && (
              <DropdownMenuItem onClick={handleOpenPR}>
                <ExternalLink className="h-4 w-4 mr-2" />
                Open PR
              </DropdownMenuItem>
            )}
            <DropdownMenuItem onClick={() => setShowConnectorDialog(true)}>
              <Cable className="h-4 w-4 mr-2" />
              Connectors
            </DropdownMenuItem>
            <DropdownMenuItem onClick={() => setShowTryAgainDialog(true)}>
              <RotateCcw className="h-4 w-4 mr-2" />
              Try Again
            </DropdownMenuItem>
            <DropdownMenuItem onClick={() => setShowDeleteDialog(true)} className="text-red-600 focus:text-red-600">
              <Trash2 className="h-4 w-4 mr-2" />
              Delete Task
            </DropdownMenuItem>
          </DropdownMenuContent>
        </DropdownMenu>
      </div>

      <AlertDialog open={showTryAgainDialog} onOpenChange={setShowTryAgainDialog}>
        <AlertDialogContent>
          <AlertDialogHeader>
            <AlertDialogTitle>Try Again</AlertDialogTitle>
            <AlertDialogDescription>Create a new task with the same prompt and repository.</AlertDialogDescription>
          </AlertDialogHeader>
          <div className="py-4">
            <div className="grid grid-cols-1 md:grid-cols-2 gap-4">
              <div>
                <Select value={selectedAgent} onValueChange={setSelectedAgent}>
                  <SelectTrigger className="w-full">
                    <SelectValue placeholder="Select an agent" />
                  </SelectTrigger>
                  <SelectContent>
                    {CODING_AGENTS.map((agent) => (
                      <SelectItem key={agent.value} value={agent.value}>
                        <div className="flex items-center gap-2">
                          <agent.icon className="w-4 h-4" />
                          <span>{agent.label}</span>
                        </div>
                      </SelectItem>
                    ))}
                  </SelectContent>
                </Select>
              </div>
              <div>
                <Select value={selectedModel} onValueChange={setSelectedModel}>
                  <SelectTrigger className="w-full">
                    <SelectValue placeholder="Select a model" />
                  </SelectTrigger>
                  <SelectContent>
                    {AGENT_MODELS[selectedAgent as keyof typeof AGENT_MODELS]?.map((model) => (
                      <SelectItem key={model.value} value={model.value}>
                        {model.label}
                      </SelectItem>
                    )) || []}
                  </SelectContent>
                </Select>
              </div>
            </div>
          </div>
          <AlertDialogFooter>
            <AlertDialogCancel>Cancel</AlertDialogCancel>
            <AlertDialogAction onClick={handleTryAgain} disabled={isTryingAgain}>
              {isTryingAgain ? 'Creating...' : 'Create Task'}
            </AlertDialogAction>
          </AlertDialogFooter>
        </AlertDialogContent>
      </AlertDialog>

      <AlertDialog open={showDeleteDialog} onOpenChange={setShowDeleteDialog}>
        <AlertDialogContent>
          <AlertDialogHeader>
            <AlertDialogTitle>Delete Task</AlertDialogTitle>
            <AlertDialogDescription>
              Are you sure you want to delete this task? This action cannot be undone.
            </AlertDialogDescription>
          </AlertDialogHeader>
          <AlertDialogFooter>
            <AlertDialogCancel>Cancel</AlertDialogCancel>
            <AlertDialogAction onClick={handleDelete} disabled={isDeleting} className="bg-red-600 hover:bg-red-700">
              {isDeleting ? 'Deleting...' : 'Delete'}
            </AlertDialogAction>
          </AlertDialogFooter>
        </AlertDialogContent>
      </AlertDialog>

      <ConnectorDialog open={showConnectorDialog} onOpenChange={setShowConnectorDialog} />
    </>
  )
}<|MERGE_RESOLUTION|>--- conflicted
+++ resolved
@@ -20,12 +20,8 @@
 import { toast } from 'sonner'
 import { VERCEL_DEPLOY_URL } from '@/lib/constants'
 import { useTasks } from '@/components/app-layout'
-<<<<<<< HEAD
-import { Claude, Codex, Cursor, OpenCode } from '@/components/logos'
+import { Claude, Codex, Cursor, Gemini, OpenCode } from '@/components/logos'
 import { ConnectorDialog } from '@/components/connectors/manage-connectors'
-=======
-import { Claude, Codex, Cursor, Gemini, OpenCode } from '@/components/logos'
->>>>>>> 82af2310
 
 interface TaskActionsProps {
   task: Task
