'use client'

import { PageHeader } from '@/components/page-header'
import { RepoSelector } from '@/components/repo-selector'
import { useTasks } from '@/components/app-layout'
import { Button } from '@/components/ui/button'
import {
  DropdownMenu,
  DropdownMenuContent,
  DropdownMenuItem,
  DropdownMenuTrigger,
  DropdownMenuSeparator,
} from '@/components/ui/dropdown-menu'
import { MoreHorizontal, RefreshCw, Unlink, Settings, Plus, ExternalLink } from 'lucide-react'
import { useState } from 'react'
import { VERCEL_DEPLOY_URL } from '@/lib/constants'
import { User } from '@/components/auth/user'
import type { Session } from '@/lib/session/types'
import { toast } from 'sonner'
import { useRouter } from 'next/navigation'
import { useSetAtom, useAtomValue } from 'jotai'
import { sessionAtom } from '@/lib/atoms/session'
import { githubConnectionAtom, githubConnectionInitializedAtom } from '@/lib/atoms/github-connection'
import { GitHubIcon } from '@/components/icons/github-icon'
import { GitHubStarsButton } from '@/components/github-stars-button'

interface HomePageHeaderProps {
  selectedOwner: string
  selectedRepo: string
  onOwnerChange: (owner: string) => void
  onRepoChange: (repo: string) => void
  user?: Session['user'] | null
  initialStars?: number
}

export function HomePageHeader({
  selectedOwner,
  selectedRepo,
  onOwnerChange,
  onRepoChange,
  user,
  initialStars = 1056,
}: HomePageHeaderProps) {
  const { toggleSidebar } = useTasks()
  const router = useRouter()
  const githubConnection = useAtomValue(githubConnectionAtom)
  const githubConnectionInitialized = useAtomValue(githubConnectionInitializedAtom)
  const setGitHubConnection = useSetAtom(githubConnectionAtom)
  const [isRefreshing, setIsRefreshing] = useState(false)
<<<<<<< HEAD
  const [showNewRepoDialog, setShowNewRepoDialog] = useState(false)
  const [isCreatingRepo, setIsCreatingRepo] = useState(false)
  const [newRepoName, setNewRepoName] = useState('')
  const [newRepoDescription, setNewRepoDescription] = useState('')
  const [newRepoPrivate, setNewRepoPrivate] = useState(true)
  const [showOpenRepoUrlDialog, setShowOpenRepoUrlDialog] = useState(false)
  const [repoUrl, setRepoUrl] = useState('')
  const [taskPrompt, setTaskPrompt] = useState('')
=======
>>>>>>> f9a464e7

  const handleRefreshOwners = async () => {
    setIsRefreshing(true)
    try {
      // Clear only owners cache
      localStorage.removeItem('github-owners')
      toast.success('Refreshing owners...')

      // Reload the page to fetch fresh data
      window.location.reload()
    } catch (error) {
      console.error('Error refreshing owners:', error)
      toast.error('Failed to refresh owners')
    } finally {
      setIsRefreshing(false)
    }
  }

  const handleRefreshRepos = async () => {
    setIsRefreshing(true)
    try {
      // Clear repos cache for current owner
      if (selectedOwner) {
        localStorage.removeItem(`github-repos-${selectedOwner}`)
        toast.success('Refreshing repositories...')

        // Reload the page to fetch fresh data
        window.location.reload()
      } else {
        // Clear all repos if no owner selected
        Object.keys(localStorage).forEach((key) => {
          if (key.startsWith('github-repos-')) {
            localStorage.removeItem(key)
          }
        })
        toast.success('Refreshing all repositories...')
        window.location.reload()
      }
    } catch (error) {
      console.error('Error refreshing repositories:', error)
      toast.error('Failed to refresh repositories')
    } finally {
      setIsRefreshing(false)
    }
  }

  const handleDisconnectGitHub = async () => {
    try {
      const response = await fetch('/api/auth/github/disconnect', {
        method: 'POST',
        credentials: 'include', // Ensure cookies are sent
      })

      if (response.ok) {
        toast.success('GitHub disconnected')

        // Clear GitHub data from localStorage
        localStorage.removeItem('github-owners')
        Object.keys(localStorage).forEach((key) => {
          if (key.startsWith('github-repos-')) {
            localStorage.removeItem(key)
          }
        })

        // Clear selected owner/repo
        onOwnerChange('')
        onRepoChange('')

        // Update connection state
        setGitHubConnection({ connected: false })

        // Refresh the page
        router.refresh()
      } else {
        const error = await response.json()
        console.error('Failed to disconnect GitHub:', error)
        toast.error(error.error || 'Failed to disconnect GitHub')
      }
    } catch (error) {
      console.error('Failed to disconnect GitHub:', error)
      toast.error('Failed to disconnect GitHub')
    }
  }

  const handleNewRepo = () => {
    // Navigate to the new repo page with owner as query param
    const url = selectedOwner ? `/repos/new?owner=${selectedOwner}` : '/repos/new'
    router.push(url)
  }

  const handleOpenRepoUrl = () => {
    if (!repoUrl.trim()) {
      toast.error('Repository URL is required')
      return
    }

    if (!taskPrompt.trim()) {
      toast.error('Task description is required')
      return
    }

    // Navigate to home page with repo URL and prompt as query parameters
    const params = new URLSearchParams({
      repoUrl: repoUrl.trim(),
      prompt: taskPrompt.trim(),
    })
    router.push(`/?${params.toString()}`)

    // Reset form and close dialog
    setRepoUrl('')
    setTaskPrompt('')
    setShowOpenRepoUrlDialog(false)
  }

  const actions = (
    <div className="flex items-center gap-2 flex-shrink-0">
      {/* GitHub Stars Button - Hidden on mobile */}
      <div className="hidden md:block">
        <GitHubStarsButton initialStars={initialStars} />
      </div>

      {/* Deploy to Vercel Button - Hidden on mobile */}
      <div className="hidden md:block">
        <Button
          asChild
          variant="outline"
          size="sm"
          className="h-8 sm:px-3 px-0 sm:w-auto w-8 bg-black text-white border-black hover:bg-black/90 dark:bg-white dark:text-black dark:border-white dark:hover:bg-white/90"
        >
          <a href={VERCEL_DEPLOY_URL} target="_blank" rel="noopener noreferrer" className="flex items-center gap-1.5">
            <svg viewBox="0 0 76 65" className="h-3 w-3" fill="currentColor">
              <path d="M37.5274 0L75.0548 65H0L37.5274 0Z" />
            </svg>
            <span className="hidden sm:inline">Deploy Your Own</span>
          </a>
        </Button>
      </div>

      {/* User Authentication */}
      <User user={user} />
    </div>
  )

  const handleConnectGitHub = () => {
    window.location.href = '/api/auth/github/signin'
  }

  const handleReconfigureGitHub = () => {
    // Link to GitHub's OAuth app settings page where users can reconfigure access
    const clientId = process.env.NEXT_PUBLIC_GITHUB_CLIENT_ID
    if (clientId) {
      window.open(`https://github.com/settings/connections/applications/${clientId}`, '_blank')
    } else {
      // Fallback to OAuth flow if client ID is not available
      window.location.href = '/api/auth/github/signin'
    }
  }

  // Get session to check auth provider
  const session = useAtomValue(sessionAtom)
  // Check if user is authenticated with GitHub (not just connected)
  const isGitHubAuthUser = session.authProvider === 'github'

  // Always render leftActions container to prevent layout shift
  const leftActions = (
    <div className="flex items-center gap-1 sm:gap-2 h-8 min-w-0 flex-1">
      {!githubConnectionInitialized ? null : githubConnection.connected || isGitHubAuthUser ? ( // Show nothing while loading to prevent flash of "Connect GitHub" button
        <>
          <RepoSelector
            selectedOwner={selectedOwner}
            selectedRepo={selectedRepo}
            onOwnerChange={onOwnerChange}
            onRepoChange={onRepoChange}
            size="sm"
          />
          <DropdownMenu>
            <DropdownMenuTrigger asChild>
              <Button variant="ghost" size="sm" className="h-8 w-8 p-0 flex-shrink-0" title="More options">
                <MoreHorizontal className="h-4 w-4" />
              </Button>
            </DropdownMenuTrigger>
            <DropdownMenuContent align="start">
              <DropdownMenuItem onClick={handleNewRepo}>
                <Plus className="h-4 w-4 mr-2" />
                New Repo
              </DropdownMenuItem>
              <DropdownMenuItem onClick={() => setShowOpenRepoUrlDialog(true)}>
                <ExternalLink className="h-4 w-4 mr-2" />
                Open Repo URL
              </DropdownMenuItem>
              <DropdownMenuSeparator />
              <DropdownMenuItem onClick={handleRefreshOwners} disabled={isRefreshing}>
                <RefreshCw className={`h-4 w-4 mr-2 ${isRefreshing ? 'animate-spin' : ''}`} />
                Refresh Owners
              </DropdownMenuItem>
              <DropdownMenuItem onClick={handleRefreshRepos} disabled={isRefreshing}>
                <RefreshCw className={`h-4 w-4 mr-2 ${isRefreshing ? 'animate-spin' : ''}`} />
                Refresh Repos
              </DropdownMenuItem>
              <DropdownMenuItem onClick={handleReconfigureGitHub}>
                <Settings className="h-4 w-4 mr-2" />
                Manage Access
              </DropdownMenuItem>
              {/* Only show Disconnect for Vercel users who connected GitHub, not for GitHub-authenticated users */}
              {!isGitHubAuthUser && (
                <DropdownMenuItem onClick={handleDisconnectGitHub}>
                  <Unlink className="h-4 w-4 mr-2" />
                  Disconnect GitHub
                </DropdownMenuItem>
              )}
            </DropdownMenuContent>
          </DropdownMenu>
        </>
      ) : user ? (
        <Button onClick={handleConnectGitHub} variant="outline" size="sm" className="h-8 flex-shrink-0">
          <GitHubIcon className="h-4 w-4 mr-2" />
          Connect GitHub
        </Button>
      ) : null}
    </div>
  )

  return (
    <>
      <PageHeader
        showMobileMenu={true}
        onToggleMobileMenu={toggleSidebar}
        actions={actions}
        leftActions={leftActions}
      />
<<<<<<< HEAD

      {/* New Repository Dialog */}
      <Dialog open={showNewRepoDialog} onOpenChange={setShowNewRepoDialog}>
        <DialogContent className="sm:max-w-[500px]">
          <DialogHeader>
            <DialogTitle>Create New Repository</DialogTitle>
            <DialogDescription>
              Create a new GitHub repository{selectedOwner ? ` for ${selectedOwner}` : ''}.
            </DialogDescription>
          </DialogHeader>
          <div className="space-y-4 py-4">
            <div className="space-y-2">
              <Label htmlFor="repo-name">Repository Name *</Label>
              <Input
                id="repo-name"
                placeholder="my-awesome-project"
                value={newRepoName}
                onChange={(e) => setNewRepoName(e.target.value)}
                disabled={isCreatingRepo}
                onKeyDown={(e) => {
                  if (e.key === 'Enter' && !e.shiftKey) {
                    e.preventDefault()
                    handleCreateRepo()
                  }
                }}
              />
              <p className="text-xs text-muted-foreground">Use lowercase letters, numbers, hyphens, and underscores.</p>
            </div>

            <div className="space-y-2">
              <Label htmlFor="repo-description">Description (optional)</Label>
              <Textarea
                id="repo-description"
                placeholder="A brief description of your project"
                value={newRepoDescription}
                onChange={(e) => setNewRepoDescription(e.target.value)}
                disabled={isCreatingRepo}
                rows={3}
              />
            </div>

            <div className="flex items-center justify-between">
              <Label
                htmlFor="repo-private"
                className="text-sm font-medium leading-none peer-disabled:cursor-not-allowed peer-disabled:opacity-70"
              >
                Private repository
              </Label>
              <Switch
                id="repo-private"
                checked={newRepoPrivate}
                onCheckedChange={setNewRepoPrivate}
                disabled={isCreatingRepo}
              />
            </div>
          </div>

          <div className="flex justify-end gap-2">
            <Button
              variant="outline"
              onClick={() => {
                setShowNewRepoDialog(false)
                setNewRepoName('')
                setNewRepoDescription('')
                setNewRepoPrivate(true)
              }}
              disabled={isCreatingRepo}
            >
              Cancel
            </Button>
            <Button onClick={handleCreateRepo} disabled={isCreatingRepo || !newRepoName.trim()}>
              {isCreatingRepo ? (
                <>
                  <RefreshCw className="h-4 w-4 mr-2 animate-spin" />
                  Creating...
                </>
              ) : (
                'Create Repository'
              )}
            </Button>
          </div>
        </DialogContent>
      </Dialog>

      {/* Open Repo URL Dialog */}
      <Dialog open={showOpenRepoUrlDialog} onOpenChange={setShowOpenRepoUrlDialog}>
        <DialogContent className="sm:max-w-[500px]">
          <DialogHeader>
            <DialogTitle>Open Repository URL</DialogTitle>
            <DialogDescription>Enter a repository URL and task description to create a task.</DialogDescription>
          </DialogHeader>
          <div className="space-y-4 py-4">
            <div className="space-y-2">
              <Label htmlFor="repo-url">Repository URL *</Label>
              <Input
                id="repo-url"
                placeholder="https://github.com/owner/repo"
                value={repoUrl}
                onChange={(e) => setRepoUrl(e.target.value)}
                onKeyDown={(e) => {
                  if (e.key === 'Enter' && !e.shiftKey) {
                    e.preventDefault()
                    handleOpenRepoUrl()
                  }
                }}
              />
              <p className="text-xs text-muted-foreground">Enter the full GitHub repository URL.</p>
            </div>

            <div className="space-y-2">
              <Label htmlFor="task-prompt">Task Description *</Label>
              <Textarea
                id="task-prompt"
                placeholder="Describe what you want the AI agent to do..."
                value={taskPrompt}
                onChange={(e) => setTaskPrompt(e.target.value)}
                rows={4}
              />
            </div>
          </div>

          <div className="flex justify-end gap-2">
            <Button
              variant="outline"
              onClick={() => {
                setShowOpenRepoUrlDialog(false)
                setRepoUrl('')
                setTaskPrompt('')
              }}
            >
              Cancel
            </Button>
            <Button onClick={handleOpenRepoUrl} disabled={!repoUrl.trim() || !taskPrompt.trim()}>
              Create Task
            </Button>
          </div>
        </DialogContent>
      </Dialog>
=======
>>>>>>> f9a464e7
    </>
  )
}<|MERGE_RESOLUTION|>--- conflicted
+++ resolved
@@ -11,7 +11,7 @@
   DropdownMenuTrigger,
   DropdownMenuSeparator,
 } from '@/components/ui/dropdown-menu'
-import { MoreHorizontal, RefreshCw, Unlink, Settings, Plus, ExternalLink } from 'lucide-react'
+import { MoreHorizontal, RefreshCw, Unlink, Settings, Plus } from 'lucide-react'
 import { useState } from 'react'
 import { VERCEL_DEPLOY_URL } from '@/lib/constants'
 import { User } from '@/components/auth/user'
@@ -47,17 +47,6 @@
   const githubConnectionInitialized = useAtomValue(githubConnectionInitializedAtom)
   const setGitHubConnection = useSetAtom(githubConnectionAtom)
   const [isRefreshing, setIsRefreshing] = useState(false)
-<<<<<<< HEAD
-  const [showNewRepoDialog, setShowNewRepoDialog] = useState(false)
-  const [isCreatingRepo, setIsCreatingRepo] = useState(false)
-  const [newRepoName, setNewRepoName] = useState('')
-  const [newRepoDescription, setNewRepoDescription] = useState('')
-  const [newRepoPrivate, setNewRepoPrivate] = useState(true)
-  const [showOpenRepoUrlDialog, setShowOpenRepoUrlDialog] = useState(false)
-  const [repoUrl, setRepoUrl] = useState('')
-  const [taskPrompt, setTaskPrompt] = useState('')
-=======
->>>>>>> f9a464e7
 
   const handleRefreshOwners = async () => {
     setIsRefreshing(true)
@@ -146,30 +135,6 @@
     // Navigate to the new repo page with owner as query param
     const url = selectedOwner ? `/repos/new?owner=${selectedOwner}` : '/repos/new'
     router.push(url)
-  }
-
-  const handleOpenRepoUrl = () => {
-    if (!repoUrl.trim()) {
-      toast.error('Repository URL is required')
-      return
-    }
-
-    if (!taskPrompt.trim()) {
-      toast.error('Task description is required')
-      return
-    }
-
-    // Navigate to home page with repo URL and prompt as query parameters
-    const params = new URLSearchParams({
-      repoUrl: repoUrl.trim(),
-      prompt: taskPrompt.trim(),
-    })
-    router.push(`/?${params.toString()}`)
-
-    // Reset form and close dialog
-    setRepoUrl('')
-    setTaskPrompt('')
-    setShowOpenRepoUrlDialog(false)
   }
 
   const actions = (
@@ -244,10 +209,6 @@
                 <Plus className="h-4 w-4 mr-2" />
                 New Repo
               </DropdownMenuItem>
-              <DropdownMenuItem onClick={() => setShowOpenRepoUrlDialog(true)}>
-                <ExternalLink className="h-4 w-4 mr-2" />
-                Open Repo URL
-              </DropdownMenuItem>
               <DropdownMenuSeparator />
               <DropdownMenuItem onClick={handleRefreshOwners} disabled={isRefreshing}>
                 <RefreshCw className={`h-4 w-4 mr-2 ${isRefreshing ? 'animate-spin' : ''}`} />
@@ -288,147 +249,6 @@
         actions={actions}
         leftActions={leftActions}
       />
-<<<<<<< HEAD
-
-      {/* New Repository Dialog */}
-      <Dialog open={showNewRepoDialog} onOpenChange={setShowNewRepoDialog}>
-        <DialogContent className="sm:max-w-[500px]">
-          <DialogHeader>
-            <DialogTitle>Create New Repository</DialogTitle>
-            <DialogDescription>
-              Create a new GitHub repository{selectedOwner ? ` for ${selectedOwner}` : ''}.
-            </DialogDescription>
-          </DialogHeader>
-          <div className="space-y-4 py-4">
-            <div className="space-y-2">
-              <Label htmlFor="repo-name">Repository Name *</Label>
-              <Input
-                id="repo-name"
-                placeholder="my-awesome-project"
-                value={newRepoName}
-                onChange={(e) => setNewRepoName(e.target.value)}
-                disabled={isCreatingRepo}
-                onKeyDown={(e) => {
-                  if (e.key === 'Enter' && !e.shiftKey) {
-                    e.preventDefault()
-                    handleCreateRepo()
-                  }
-                }}
-              />
-              <p className="text-xs text-muted-foreground">Use lowercase letters, numbers, hyphens, and underscores.</p>
-            </div>
-
-            <div className="space-y-2">
-              <Label htmlFor="repo-description">Description (optional)</Label>
-              <Textarea
-                id="repo-description"
-                placeholder="A brief description of your project"
-                value={newRepoDescription}
-                onChange={(e) => setNewRepoDescription(e.target.value)}
-                disabled={isCreatingRepo}
-                rows={3}
-              />
-            </div>
-
-            <div className="flex items-center justify-between">
-              <Label
-                htmlFor="repo-private"
-                className="text-sm font-medium leading-none peer-disabled:cursor-not-allowed peer-disabled:opacity-70"
-              >
-                Private repository
-              </Label>
-              <Switch
-                id="repo-private"
-                checked={newRepoPrivate}
-                onCheckedChange={setNewRepoPrivate}
-                disabled={isCreatingRepo}
-              />
-            </div>
-          </div>
-
-          <div className="flex justify-end gap-2">
-            <Button
-              variant="outline"
-              onClick={() => {
-                setShowNewRepoDialog(false)
-                setNewRepoName('')
-                setNewRepoDescription('')
-                setNewRepoPrivate(true)
-              }}
-              disabled={isCreatingRepo}
-            >
-              Cancel
-            </Button>
-            <Button onClick={handleCreateRepo} disabled={isCreatingRepo || !newRepoName.trim()}>
-              {isCreatingRepo ? (
-                <>
-                  <RefreshCw className="h-4 w-4 mr-2 animate-spin" />
-                  Creating...
-                </>
-              ) : (
-                'Create Repository'
-              )}
-            </Button>
-          </div>
-        </DialogContent>
-      </Dialog>
-
-      {/* Open Repo URL Dialog */}
-      <Dialog open={showOpenRepoUrlDialog} onOpenChange={setShowOpenRepoUrlDialog}>
-        <DialogContent className="sm:max-w-[500px]">
-          <DialogHeader>
-            <DialogTitle>Open Repository URL</DialogTitle>
-            <DialogDescription>Enter a repository URL and task description to create a task.</DialogDescription>
-          </DialogHeader>
-          <div className="space-y-4 py-4">
-            <div className="space-y-2">
-              <Label htmlFor="repo-url">Repository URL *</Label>
-              <Input
-                id="repo-url"
-                placeholder="https://github.com/owner/repo"
-                value={repoUrl}
-                onChange={(e) => setRepoUrl(e.target.value)}
-                onKeyDown={(e) => {
-                  if (e.key === 'Enter' && !e.shiftKey) {
-                    e.preventDefault()
-                    handleOpenRepoUrl()
-                  }
-                }}
-              />
-              <p className="text-xs text-muted-foreground">Enter the full GitHub repository URL.</p>
-            </div>
-
-            <div className="space-y-2">
-              <Label htmlFor="task-prompt">Task Description *</Label>
-              <Textarea
-                id="task-prompt"
-                placeholder="Describe what you want the AI agent to do..."
-                value={taskPrompt}
-                onChange={(e) => setTaskPrompt(e.target.value)}
-                rows={4}
-              />
-            </div>
-          </div>
-
-          <div className="flex justify-end gap-2">
-            <Button
-              variant="outline"
-              onClick={() => {
-                setShowOpenRepoUrlDialog(false)
-                setRepoUrl('')
-                setTaskPrompt('')
-              }}
-            >
-              Cancel
-            </Button>
-            <Button onClick={handleOpenRepoUrl} disabled={!repoUrl.trim() || !taskPrompt.trim()}>
-              Create Task
-            </Button>
-          </div>
-        </DialogContent>
-      </Dialog>
-=======
->>>>>>> f9a464e7
     </>
   )
 }