'use client'

import { useState, useEffect } from 'react'
import { TaskForm } from '@/components/task-form'
import { HomePageHeader } from '@/components/home-page-header'
import { toast } from 'sonner'
import { useRouter, useSearchParams } from 'next/navigation'
import { useTasks } from '@/components/app-layout'
import { setSelectedOwner, setSelectedRepo } from '@/lib/utils/cookies'
import type { Session } from '@/lib/session/types'
import { Dialog, DialogContent, DialogDescription, DialogHeader, DialogTitle } from '@/components/ui/dialog'
import { Button } from '@/components/ui/button'
import { redirectToSignIn } from '@/lib/session/redirect-to-sign-in'
import { GitHubIcon } from '@/components/icons/github-icon'
import { getEnabledAuthProviders } from '@/lib/auth/providers'
import { useSetAtom } from 'jotai'
import { taskPromptAtom } from '@/lib/atoms/task'
import { HomePageMobileFooter } from '@/components/home-page-mobile-footer'

interface HomePageContentProps {
  initialSelectedOwner?: string
  initialSelectedRepo?: string
  initialInstallDependencies?: boolean
  initialMaxDuration?: number
  initialKeepAlive?: boolean
  maxSandboxDuration?: number
  user?: Session['user'] | null
  initialStars?: number
}

export function HomePageContent({
  initialSelectedOwner = '',
  initialSelectedRepo = '',
  initialInstallDependencies = false,
  initialMaxDuration = 300,
  initialKeepAlive = false,
  maxSandboxDuration = 300,
  user = null,
  initialStars = 1056,
}: HomePageContentProps) {
  const [isSubmitting, setIsSubmitting] = useState(false)
  const [selectedOwner, setSelectedOwnerState] = useState(initialSelectedOwner)
  const [selectedRepo, setSelectedRepoState] = useState(initialSelectedRepo)
  const [showSignInDialog, setShowSignInDialog] = useState(false)
  const [loadingVercel, setLoadingVercel] = useState(false)
  const [loadingGitHub, setLoadingGitHub] = useState(false)
  const router = useRouter()
  const searchParams = useSearchParams()
  const { refreshTasks, addTaskOptimistically } = useTasks()
  const setTaskPrompt = useSetAtom(taskPromptAtom)

  // Check which auth providers are enabled
  const { github: hasGitHub, vercel: hasVercel } = getEnabledAuthProviders()

  // Show toast if GitHub was connected (user was already logged in)
  useEffect(() => {
    if (searchParams.get('github_connected') === 'true') {
      toast.success('GitHub account connected successfully!')
      // Remove the query parameter from URL
      const newUrl = new URL(window.location.href)
      newUrl.searchParams.delete('github_connected')
      window.history.replaceState({}, '', newUrl.toString())
    }
  }, [searchParams])

  // Check for newly created repo and select it
  useEffect(() => {
    const newlyCreatedRepo = localStorage.getItem('newly-created-repo')
    if (newlyCreatedRepo) {
      try {
        const { owner, repo } = JSON.parse(newlyCreatedRepo)
        if (owner && repo) {
          // Set owner and repo directly without triggering the clear logic
          setSelectedOwnerState(owner)
          setSelectedOwner(owner)
          setSelectedRepoState(repo)
          setSelectedRepo(repo)
        }
      } catch (error) {
        console.error('Error parsing newly created repo:', error)
      } finally {
        // Clear the localStorage item after using it
        localStorage.removeItem('newly-created-repo')
      }
    }
<<<<<<< HEAD
    // eslint-disable-next-line react-hooks/exhaustive-deps
  }, []) // Run only on mount

=======
  }, []) // Run only on mount

  // Check for URL query parameters for owner and repo
  useEffect(() => {
    const urlOwner = searchParams.get('owner')
    const urlRepo = searchParams.get('repo')

    if (urlOwner && urlOwner !== selectedOwner) {
      setSelectedOwnerState(urlOwner)
      setSelectedOwner(urlOwner)
    }
    if (urlRepo && urlRepo !== selectedRepo) {
      setSelectedRepoState(urlRepo)
      setSelectedRepo(urlRepo)
    }
  }, [searchParams, selectedOwner, selectedRepo])

>>>>>>> 7217ec62
  // Wrapper functions to update both state and cookies
  const handleOwnerChange = (owner: string) => {
    setSelectedOwnerState(owner)
    setSelectedOwner(owner)
    // Clear repo when owner changes
    if (selectedRepo) {
      setSelectedRepoState('')
      setSelectedRepo('')
    }
  }

  const handleRepoChange = (repo: string) => {
    setSelectedRepoState(repo)
    setSelectedRepo(repo)
  }

  const handleTaskSubmit = async (data: {
    prompt: string
    repoUrl: string
    selectedAgent: string
    selectedModel: string
    selectedModels?: string[]
    installDependencies: boolean
    maxDuration: number
    keepAlive: boolean
  }) => {
    // Check if user is authenticated
    if (!user) {
      setShowSignInDialog(true)
      return
    }

    // Check if user has selected a repository
    if (!data.repoUrl) {
      toast.error('Please select a repository', {
        description: 'Choose a GitHub repository to work with from the header.',
      })
      return
    }

    // Clear the saved prompt since we're actually submitting it now
    setTaskPrompt('')

    setIsSubmitting(true)

    // Check if this is multi-agent mode with multiple models selected
    const isMultiAgent = data.selectedAgent === 'multi-agent' && data.selectedModels && data.selectedModels.length > 0

    if (isMultiAgent) {
      // Create multiple tasks, one for each selected model
      const taskIds: string[] = []
      const tasksData = data.selectedModels!.map((modelValue) => {
        // Parse agent:model format
        const [agent, model] = modelValue.split(':')
        const { id } = addTaskOptimistically({
          prompt: data.prompt,
          repoUrl: data.repoUrl,
          selectedAgent: agent,
          selectedModel: model,
          installDependencies: data.installDependencies,
          maxDuration: data.maxDuration,
        })
        taskIds.push(id)
        return {
          id,
          prompt: data.prompt,
          repoUrl: data.repoUrl,
          selectedAgent: agent,
          selectedModel: model,
          installDependencies: data.installDependencies,
          maxDuration: data.maxDuration,
          keepAlive: data.keepAlive,
        }
      })

      // Navigate to the first task
      router.push(`/tasks/${taskIds[0]}`)

      try {
        // Create all tasks in parallel
        const responses = await Promise.all(
          tasksData.map((taskData) =>
            fetch('/api/tasks', {
              method: 'POST',
              headers: {
                'Content-Type': 'application/json',
              },
              body: JSON.stringify(taskData),
            }),
          ),
        )

        const successCount = responses.filter((r) => r.ok).length
        const failCount = responses.length - successCount

        if (successCount === responses.length) {
          toast.success(`${successCount} tasks created successfully!`)
        } else if (successCount > 0) {
          toast.warning(`${successCount} tasks created, ${failCount} failed`)
        } else {
          toast.error('Failed to create tasks')
        }

        // Refresh sidebar to get the real task data from server
        await refreshTasks()
      } catch (error) {
        console.error('Error creating tasks:', error)
        toast.error('Failed to create tasks')
        await refreshTasks()
      } finally {
        setIsSubmitting(false)
      }
    } else {
      // Single task creation (original behavior)
      const { id } = addTaskOptimistically(data)

      // Navigate to the new task page immediately
      router.push(`/tasks/${id}`)

      try {
        const response = await fetch('/api/tasks', {
          method: 'POST',
          headers: {
            'Content-Type': 'application/json',
          },
          body: JSON.stringify({ ...data, id }), // Include the pre-generated ID
        })

        if (response.ok) {
          toast.success('Task created successfully!')
          // Refresh sidebar to get the real task data from server
          await refreshTasks()
        } else {
          const error = await response.json()
          // Show detailed message for rate limits, or generic error message
          toast.error(error.message || error.error || 'Failed to create task')
          // TODO: Remove the optimistic task on error
          await refreshTasks() // For now, just refresh to remove the optimistic task
        }
      } catch (error) {
        console.error('Error creating task:', error)
        toast.error('Failed to create task')
        // TODO: Remove the optimistic task on error
        await refreshTasks() // For now, just refresh to remove the optimistic task
      } finally {
        setIsSubmitting(false)
      }
    }
  }

  const handleVercelSignIn = async () => {
    setLoadingVercel(true)
    await redirectToSignIn()
  }

  const handleGitHubSignIn = () => {
    setLoadingGitHub(true)
    window.location.href = '/api/auth/signin/github'
  }

  return (
    <div className="flex-1 bg-background flex flex-col">
      <div className="p-3">
        <HomePageHeader
          selectedOwner={selectedOwner}
          selectedRepo={selectedRepo}
          onOwnerChange={handleOwnerChange}
          onRepoChange={handleRepoChange}
          user={user}
          initialStars={initialStars}
        />
      </div>

      <div className="flex-1 flex items-center justify-center px-4 pb-20 md:pb-4">
        <TaskForm
          onSubmit={handleTaskSubmit}
          isSubmitting={isSubmitting}
          selectedOwner={selectedOwner}
          selectedRepo={selectedRepo}
          initialInstallDependencies={initialInstallDependencies}
          initialMaxDuration={initialMaxDuration}
          initialKeepAlive={initialKeepAlive}
          maxSandboxDuration={maxSandboxDuration}
        />
      </div>

      {/* Mobile Footer with Stars and Deploy Button - Only show when logged in */}
      {user && <HomePageMobileFooter initialStars={initialStars} />}

      {/* Sign In Dialog */}
      <Dialog open={showSignInDialog} onOpenChange={setShowSignInDialog}>
        <DialogContent className="sm:max-w-md">
          <DialogHeader>
            <DialogTitle>Sign in to continue</DialogTitle>
            <DialogDescription>
              {hasGitHub && hasVercel
                ? 'You need to sign in to create tasks. Choose how you want to sign in.'
                : hasVercel
                  ? 'You need to sign in with Vercel to create tasks.'
                  : 'You need to sign in with GitHub to create tasks.'}
            </DialogDescription>
          </DialogHeader>

          <div className="flex flex-col gap-3 py-4">
            {hasVercel && (
              <Button
                onClick={handleVercelSignIn}
                disabled={loadingVercel || loadingGitHub}
                variant="outline"
                size="lg"
                className="w-full"
              >
                {loadingVercel ? (
                  <>
                    <svg
                      className="animate-spin -ml-1 mr-2 h-4 w-4"
                      xmlns="http://www.w3.org/2000/svg"
                      fill="none"
                      viewBox="0 0 24 24"
                    >
                      <circle
                        className="opacity-25"
                        cx="12"
                        cy="12"
                        r="10"
                        stroke="currentColor"
                        strokeWidth="4"
                      ></circle>
                      <path
                        className="opacity-75"
                        fill="currentColor"
                        d="M4 12a8 8 0 018-8V0C5.373 0 0 5.373 0 12h4zm2 5.291A7.962 7.962 0 014 12H0c0 3.042 1.135 5.824 3 7.938l3-2.647z"
                      ></path>
                    </svg>
                    Loading...
                  </>
                ) : (
                  <>
                    <svg viewBox="0 0 76 65" className="h-3 w-3 mr-2" fill="currentColor">
                      <path d="M37.5274 0L75.0548 65H0L37.5274 0Z" />
                    </svg>
                    Sign in with Vercel
                  </>
                )}
              </Button>
            )}

            {hasGitHub && (
              <Button
                onClick={handleGitHubSignIn}
                disabled={loadingVercel || loadingGitHub}
                variant="outline"
                size="lg"
                className="w-full"
              >
                {loadingGitHub ? (
                  <>
                    <svg
                      className="animate-spin -ml-1 mr-2 h-4 w-4"
                      xmlns="http://www.w3.org/2000/svg"
                      fill="none"
                      viewBox="0 0 24 24"
                    >
                      <circle
                        className="opacity-25"
                        cx="12"
                        cy="12"
                        r="10"
                        stroke="currentColor"
                        strokeWidth="4"
                      ></circle>
                      <path
                        className="opacity-75"
                        fill="currentColor"
                        d="M4 12a8 8 0 018-8V0C5.373 0 0 5.373 0 12h4zm2 5.291A7.962 7.962 0 014 12H0c0 3.042 1.135 5.824 3 7.938l3-2.647z"
                      ></path>
                    </svg>
                    Loading...
                  </>
                ) : (
                  <>
                    <GitHubIcon className="h-4 w-4 mr-2" />
                    Sign in with GitHub
                  </>
                )}
              </Button>
            )}
          </div>
        </DialogContent>
      </Dialog>
    </div>
  )
}<|MERGE_RESOLUTION|>--- conflicted
+++ resolved
@@ -83,11 +83,6 @@
         localStorage.removeItem('newly-created-repo')
       }
     }
-<<<<<<< HEAD
-    // eslint-disable-next-line react-hooks/exhaustive-deps
-  }, []) // Run only on mount
-
-=======
   }, []) // Run only on mount
 
   // Check for URL query parameters for owner and repo
@@ -105,7 +100,6 @@
     }
   }, [searchParams, selectedOwner, selectedRepo])
 
->>>>>>> 7217ec62
   // Wrapper functions to update both state and cookies
   const handleOwnerChange = (owner: string) => {
     setSelectedOwnerState(owner)
