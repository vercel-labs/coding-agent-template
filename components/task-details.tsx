'use client'

import { Task, Connector } from '@/lib/db/schema'
import { Button } from '@/components/ui/button'
import { Tooltip, TooltipContent, TooltipProvider, TooltipTrigger } from '@/components/ui/tooltip'
import {
  GitBranch,
  CheckCircle,
  AlertCircle,
  Loader2,
  Server,
  Cable,
  Square,
  GitPullRequest,
  RotateCcw,
  Trash2,
  ChevronDown,
  XCircle,
  Code,
  MessageSquare,
  FileText,
  Monitor,
  Eye,
  EyeOff,
  RefreshCw,
  Play,
  StopCircle,
  MoreVertical,
  X,
  ExternalLink,
  Plus,
  Maximize,
  Minimize,
} from 'lucide-react'
import { cn } from '@/lib/utils'
import { useState, useEffect, useRef, useCallback } from 'react'
import { toast } from 'sonner'
import { Claude, Codex, Copilot, Cursor, Gemini, OpenCode } from '@/components/logos'
import { useTasks } from '@/components/app-layout'
import {
  getShowFilesPane,
  setShowFilesPane as saveShowFilesPane,
  getShowCodePane,
  setShowCodePane as saveShowCodePane,
  getShowPreviewPane,
  setShowPreviewPane as saveShowPreviewPane,
  getShowChatPane,
  setShowChatPane as saveShowChatPane,
} from '@/lib/utils/cookies'
import { FileBrowser } from '@/components/file-browser'
import { FileDiffViewer } from '@/components/file-diff-viewer'
import { CreatePRDialog } from '@/components/create-pr-dialog'
import { MergePRDialog } from '@/components/merge-pr-dialog'
import { TaskChat } from '@/components/task-chat'
import {
  AlertDialog,
  AlertDialogAction,
  AlertDialogCancel,
  AlertDialogContent,
  AlertDialogDescription,
  AlertDialogFooter,
  AlertDialogHeader,
  AlertDialogTitle,
} from '@/components/ui/alert-dialog'
import {
  DropdownMenu,
  DropdownMenuContent,
  DropdownMenuItem,
  DropdownMenuSeparator,
  DropdownMenuTrigger,
} from '@/components/ui/dropdown-menu'
import { Select, SelectContent, SelectItem, SelectTrigger, SelectValue } from '@/components/ui/select'
import { Drawer, DrawerContent, DrawerHeader, DrawerTitle } from '@/components/ui/drawer'
import { Checkbox } from '@/components/ui/checkbox'
import { Label } from '@/components/ui/label'
import { useRouter } from 'next/navigation'
import Link from 'next/link'
import BrowserbaseIcon from '@/components/icons/browserbase-icon'
import Context7Icon from '@/components/icons/context7-icon'
import ConvexIcon from '@/components/icons/convex-icon'
import FigmaIcon from '@/components/icons/figma-icon'
import HuggingFaceIcon from '@/components/icons/huggingface-icon'
import LinearIcon from '@/components/icons/linear-icon'
import NotionIcon from '@/components/icons/notion-icon'
import PlaywrightIcon from '@/components/icons/playwright-icon'
import SupabaseIcon from '@/components/icons/supabase-icon'
import VercelIcon from '@/components/icons/vercel-icon'
import { PRStatusIcon } from '@/components/pr-status-icon'

interface TaskDetailsProps {
  task: Task
  maxSandboxDuration?: number
}

interface DiffData {
  filename: string
  oldContent: string
  newContent: string
  language: string
}

const CODING_AGENTS = [
  { value: 'claude', label: 'Claude', icon: Claude },
  { value: 'codex', label: 'Codex', icon: Codex },
  { value: 'copilot', label: 'Copilot', icon: Copilot },
  { value: 'cursor', label: 'Cursor', icon: Cursor },
  { value: 'gemini', label: 'Gemini', icon: Gemini },
  { value: 'opencode', label: 'opencode', icon: OpenCode },
] as const

const AGENT_MODELS = {
  claude: [
    { value: 'claude-sonnet-4-5-20250929', label: 'Sonnet 4.5' },
    { value: 'claude-haiku-4-5-20251001', label: 'Haiku 4.5' },
    { value: 'claude-opus-4-1-20250805', label: 'Opus 4.1' },
    { value: 'claude-sonnet-4-20250514', label: 'Sonnet 4' },
  ],
  codex: [
    { value: 'openai/gpt-5', label: 'GPT-5' },
    { value: 'gpt-5-codex', label: 'GPT-5-Codex' },
    { value: 'openai/gpt-5-mini', label: 'GPT-5 mini' },
    { value: 'openai/gpt-5-nano', label: 'GPT-5 nano' },
    { value: 'gpt-5-pro', label: 'GPT-5 pro' },
    { value: 'openai/gpt-4.1', label: 'GPT-4.1' },
  ],
  copilot: [
    { value: 'claude-sonnet-4.5', label: 'Sonnet 4.5' },
    { value: 'claude-sonnet-4', label: 'Sonnet 4' },
    { value: 'claude-haiku-4.5', label: 'Haiku 4.5' },
    { value: 'gpt-5', label: 'GPT-5' },
  ],
  cursor: [
    { value: 'auto', label: 'Auto' },
    { value: 'sonnet-4.5', label: 'Sonnet 4.5' },
    { value: 'sonnet-4.5-thinking', label: 'Sonnet 4.5 Thinking' },
    { value: 'gpt-5', label: 'GPT-5' },
    { value: 'gpt-5-codex', label: 'GPT-5 Codex' },
    { value: 'opus-4.1', label: 'Opus 4.1' },
    { value: 'grok', label: 'Grok' },
  ],
  gemini: [
    { value: 'gemini-2.5-pro', label: 'Gemini 2.5 Pro' },
    { value: 'gemini-2.5-flash', label: 'Gemini 2.5 Flash' },
  ],
  opencode: [
    { value: 'gpt-5', label: 'GPT-5' },
    { value: 'gpt-5-mini', label: 'GPT-5 Mini' },
    { value: 'gpt-5-nano', label: 'GPT-5 Nano' },
    { value: 'gpt-4.1', label: 'GPT-4.1' },
    { value: 'claude-sonnet-4-5-20250929', label: 'Sonnet 4.5' },
    { value: 'claude-sonnet-4-20250514', label: 'Sonnet 4' },
    { value: 'claude-opus-4-1-20250805', label: 'Opus 4.1' },
  ],
} as const

const DEFAULT_MODELS = {
  claude: 'claude-sonnet-4-5-20250929',
  codex: 'openai/gpt-5',
  copilot: 'claude-sonnet-4.5',
  cursor: 'auto',
  gemini: 'gemini-2.5-pro',
  opencode: 'gpt-5',
} as const

export function TaskDetails({ task, maxSandboxDuration = 300 }: TaskDetailsProps) {
  const [optimisticStatus, setOptimisticStatus] = useState<Task['status'] | null>(null)
  const [mcpServers, setMcpServers] = useState<Connector[]>([])
  const [loadingMcpServers, setLoadingMcpServers] = useState(false)
  const [diffsCache, setDiffsCache] = useState<Record<string, DiffData>>({})
  const loadingDiffsRef = useRef(false)
  const [refreshKey, setRefreshKey] = useState(0)
  const previousStatusRef = useRef<Task['status']>(task.status)
  const [showDeleteDialog, setShowDeleteDialog] = useState(false)
  const [showTryAgainDialog, setShowTryAgainDialog] = useState(false)
  const [isDeleting, setIsDeleting] = useState(false)
  const [isTryingAgain, setIsTryingAgain] = useState(false)
  const [selectedAgent, setSelectedAgent] = useState(task.selectedAgent || 'claude')
  const [selectedModel, setSelectedModel] = useState<string>(
    task.selectedModel || DEFAULT_MODELS[(task.selectedAgent as keyof typeof DEFAULT_MODELS) || 'claude'],
  )
  const [tryAgainInstallDeps, setTryAgainInstallDeps] = useState(task.installDependencies || false)
  const [tryAgainMaxDuration, setTryAgainMaxDuration] = useState(task.maxDuration || maxSandboxDuration)
  const [tryAgainKeepAlive, setTryAgainKeepAlive] = useState(task.keepAlive || false)
  const [deploymentUrl, setDeploymentUrl] = useState<string | null>(task.previewUrl || null)
  const [loadingDeployment, setLoadingDeployment] = useState(false)
  const [showPRDialog, setShowPRDialog] = useState(false)
  const [showMergePRDialog, setShowMergePRDialog] = useState(false)
  const [prUrl, setPrUrl] = useState<string | null>(task.prUrl || null)
  const [prNumber, setPrNumber] = useState<number | null>(task.prNumber || null)
  const [prStatus, setPrStatus] = useState<'open' | 'closed' | 'merged' | null>(task.prStatus || null)
  const [isClosingPR, setIsClosingPR] = useState(false)
  const [isReopeningPR, setIsReopeningPR] = useState(false)
  const [isMergingPR, setIsMergingPR] = useState(false)
  const [filesPane, setFilesPane] = useState<'files' | 'changes'>('changes')
  const [subMode, setSubMode] = useState<'local' | 'remote'>('remote')
  const viewMode: 'local' | 'remote' | 'all' | 'all-local' =
    filesPane === 'files' ? (subMode === 'local' ? 'all-local' : 'all') : subMode
  const [activeTab, setActiveTab] = useState<'code' | 'chat' | 'preview'>('code')
  const [showFilesList, setShowFilesList] = useState(false)
  const [showPreview, setShowPreview] = useState(false)
  const [sandboxTimeRemaining, setSandboxTimeRemaining] = useState<string | null>(null)

  // Desktop pane toggles - initialize from cookies
  const [showFilesPane, setShowFilesPane] = useState(() => getShowFilesPane())
  const [showCodePane, setShowCodePane] = useState(() => getShowCodePane())
  const [showPreviewPane, setShowPreviewPane] = useState(() => getShowPreviewPane())
  const [showChatPane, setShowChatPane] = useState(() => getShowChatPane())
  const [previewKey, setPreviewKey] = useState(0)
  const [isPreviewFullscreen, setIsPreviewFullscreen] = useState(false)
  const [isRestartingDevServer, setIsRestartingDevServer] = useState(false)
  const [isStoppingSandbox, setIsStoppingSandbox] = useState(false)
  const [isStartingSandbox, setIsStartingSandbox] = useState(false)
  const [sandboxHealth, setSandboxHealth] = useState<'running' | 'starting' | 'error' | 'stopped' | 'not_available'>(
    'starting',
  )
  const healthyCountRef = useRef<number>(0)
  const lastHealthStatusRef = useRef<string | null>(null)

  // Initialize model correctly on mount and when agent changes in Try Again dialog
  useEffect(() => {
    const agent = selectedAgent as keyof typeof DEFAULT_MODELS
    const taskModel = task.selectedModel

    // Check if the task's model exists in the agent's model list
    const agentModels = AGENT_MODELS[agent]
    const modelExists = agentModels?.some((m) => m.value === taskModel)

    // Use task model if it exists for the agent, otherwise use default
    const correctModel = modelExists && taskModel ? taskModel : DEFAULT_MODELS[agent]

    if (correctModel !== selectedModel) {
      setSelectedModel(correctModel)
    }
  }, [selectedAgent, task.selectedModel, selectedModel])

  // File search state
  const [fileSearchQuery, setFileSearchQuery] = useState('')
  const [showFileDropdown, setShowFileDropdown] = useState(false)
  const [allFiles, setAllFiles] = useState<string[]>([])
  const fileSearchRef = useRef<HTMLDivElement>(null)
  const tabsContainerRef = useRef<HTMLDivElement>(null)
  const tabButtonRefs = useRef<{ [key: string]: HTMLButtonElement | null }>({})
  const { refreshTasks } = useTasks()
  const router = useRouter()

  // Tabs state for Code pane - each mode has its own tabs and selection
  const [openTabsByMode, setOpenTabsByMode] = useState<{
    local: string[]
    remote: string[]
    all: string[]
    'all-local': string[]
  }>({
    local: [],
    remote: [],
    all: [],
    'all-local': [],
  })
  const [activeTabIndexByMode, setActiveTabIndexByMode] = useState<{
    local: number
    remote: number
    all: number
    'all-local': number
  }>({
    local: 0,
    remote: 0,
    all: 0,
    'all-local': 0,
  })
  const [selectedFileByMode, setSelectedFileByMode] = useState<{
    local: string | undefined
    remote: string | undefined
    all: string | undefined
    'all-local': string | undefined
  }>({
    local: undefined,
    remote: undefined,
    all: undefined,
    'all-local': undefined,
  })
  const [selectedItemIsFolderByMode, setSelectedItemIsFolderByMode] = useState<{
    local: boolean
    remote: boolean
    all: boolean
    'all-local': boolean
  }>({
    local: false,
    remote: false,
    all: false,
    'all-local': false,
  })
  const [tabsWithUnsavedChanges, setTabsWithUnsavedChanges] = useState<Set<string>>(new Set())
  const [tabsSaving, setTabsSaving] = useState<Set<string>>(new Set())
  const [showCloseTabDialog, setShowCloseTabDialog] = useState(false)
  const [tabToClose, setTabToClose] = useState<number | null>(null)
  // Track loaded file content hashes to detect changes
  const [loadedFileHashes, setLoadedFileHashes] = useState<Record<string, string>>({})

  // Get current mode's tabs and selection
  const openTabs = openTabsByMode[viewMode]
  const activeTabIndex = activeTabIndexByMode[viewMode]
  const selectedFile = selectedFileByMode[viewMode]
  const selectedItemIsFolder = selectedItemIsFolderByMode[viewMode]

  // Helper function to format dates - show only time if same day as today
  const formatDateTime = (date: Date) => {
    const today = new Date()
    const isToday = date.toDateString() === today.toDateString()

    if (isToday) {
      return date.toLocaleTimeString()
    } else {
      return `${date.toLocaleDateString()} at ${date.toLocaleTimeString()}`
    }
  }

  // View mode change handler
  const handleViewModeChange = useCallback((newMode: 'local' | 'remote' | 'all' | 'all-local') => {
    if (newMode === 'all' || newMode === 'all-local') {
      setFilesPane('files')
      setSubMode(newMode === 'all-local' ? 'local' : 'remote')
    } else {
      setFilesPane('changes')
      setSubMode(newMode)
    }
  }, [])

  // Tab management functions
  const openFileInTab = async (file: string, isFolder?: boolean) => {
    // If it's a folder, just update the selected file state (for creating files/folders in that location)
    if (isFolder) {
      setSelectedFileByMode((prev) => ({ ...prev, [viewMode]: file }))
      setSelectedItemIsFolderByMode((prev) => ({ ...prev, [viewMode]: true }))
      return
    }

    // Mark as not a folder
    setSelectedItemIsFolderByMode((prev) => ({ ...prev, [viewMode]: false }))

    const currentTabs = openTabsByMode[viewMode]
    const existingIndex = currentTabs.indexOf(file)

    // For Changes mode (local or remote), only show one file at a time (no tabs)
    const isChangesMode = viewMode === 'local' || viewMode === 'remote'

    // Check if file is already loaded and has changed
    if (existingIndex !== -1 && loadedFileHashes[file]) {
      try {
        const params = new URLSearchParams()
        params.set('filename', file)

        const endpoint =
          viewMode === 'all' || viewMode === 'all-local'
            ? `/api/tasks/${task.id}/file-content`
            : `/api/tasks/${task.id}/diff`

        if (viewMode === 'local' || viewMode === 'all-local') {
          params.set('mode', 'local')
        }

        const response = await fetch(`${endpoint}?${params.toString()}`)
        const result = await response.json()

        if (result.success && result.data) {
          // Create a simple hash of the content
          const newContent = result.data.newContent || result.data.oldContent || ''
          const newHash = `${newContent.length}-${newContent.substring(0, 100)}`

          if (loadedFileHashes[file] !== newHash) {
            // Content has changed, show toast
            toast.info(`File "${file}" has been updated`, {
              description: 'The file has new changes. Would you like to reload it?',
              duration: 10000,
              action: {
                label: 'Load Latest',
                onClick: () => {
                  // Update hash and force reload by changing selection
                  setLoadedFileHashes((prev) => ({ ...prev, [file]: newHash }))
                  // Force reload by briefly deselecting then reselecting
                  setSelectedFileByMode((prev) => ({ ...prev, [viewMode]: undefined }))
                  setTimeout(() => {
                    setActiveTabIndexByMode((prev) => ({ ...prev, [viewMode]: existingIndex }))
                    setSelectedFileByMode((prev) => ({ ...prev, [viewMode]: file }))
                  }, 10)
                },
              },
              cancel: {
                label: 'Ignore',
                onClick: () => {
                  // Just switch to the tab without reloading
                  setActiveTabIndexByMode((prev) => ({ ...prev, [viewMode]: existingIndex }))
                  setSelectedFileByMode((prev) => ({ ...prev, [viewMode]: file }))
                },
              },
            })
            return
          }
        }
      } catch (err) {
        console.error('Error checking for file changes:', err)
        // Continue with normal flow on error
      }
    }

    if (isChangesMode) {
      // Replace the current file (only one file at a time)
      setOpenTabsByMode((prev) => ({ ...prev, [viewMode]: [file] }))
      setActiveTabIndexByMode((prev) => ({ ...prev, [viewMode]: 0 }))
      setSelectedFileByMode((prev) => ({ ...prev, [viewMode]: file }))
    } else {
      // Files mode: use tabs
      if (existingIndex !== -1) {
        // File already open in this mode, just switch to it
        setActiveTabIndexByMode((prev) => ({ ...prev, [viewMode]: existingIndex }))
        setSelectedFileByMode((prev) => ({ ...prev, [viewMode]: file }))
      } else {
        // Open new tab in current mode
        const newTabs = [...currentTabs, file]
        setOpenTabsByMode((prev) => ({ ...prev, [viewMode]: newTabs }))
        setActiveTabIndexByMode((prev) => ({ ...prev, [viewMode]: newTabs.length - 1 }))
        setSelectedFileByMode((prev) => ({ ...prev, [viewMode]: file }))
      }
    }
  }

  const handleUnsavedChanges = useCallback((filename: string, hasChanges: boolean) => {
    setTabsWithUnsavedChanges((prev) => {
      const newSet = new Set(prev)
      if (hasChanges) {
        newSet.add(filename)
      } else {
        newSet.delete(filename)
      }
      return newSet
    })
  }, [])

  const handleSavingStateChange = useCallback((filename: string, isSaving: boolean) => {
    setTabsSaving((prev) => {
      const newSet = new Set(prev)
      if (isSaving) {
        newSet.add(filename)
      } else {
        newSet.delete(filename)
      }
      return newSet
    })
  }, [])

  const handleSaveSuccess = useCallback(() => {
    // When a file is saved in 'all-local' mode, refresh the file browser
    // to update file status (show modified files in yellow)
    if (viewMode === 'all-local') {
      setRefreshKey((prev) => prev + 1)
    }
  }, [viewMode])

  const handleFileLoaded = useCallback((filename: string, content: string) => {
    // Create a simple hash of the content when file is loaded
    const hash = `${content.length}-${content.substring(0, 100)}`
    setLoadedFileHashes((prev) => ({ ...prev, [filename]: hash }))
  }, [])

  const attemptCloseTab = (index: number, e?: React.MouseEvent) => {
    e?.stopPropagation()
    const currentTabs = openTabsByMode[viewMode]
    const fileToClose = currentTabs[index]

    // Check if the tab has unsaved changes
    if (tabsWithUnsavedChanges.has(fileToClose)) {
      setTabToClose(index)
      setShowCloseTabDialog(true)
    } else {
      closeTab(index)
    }
  }

  const closeTab = (index: number) => {
    const currentTabs = openTabsByMode[viewMode]
    const currentActiveIndex = activeTabIndexByMode[viewMode]
    const fileToClose = currentTabs[index]
    const newTabs = currentTabs.filter((_, i) => i !== index)

    setOpenTabsByMode((prev) => ({ ...prev, [viewMode]: newTabs }))

    // Remove from unsaved changes
    setTabsWithUnsavedChanges((prev) => {
      const newSet = new Set(prev)
      newSet.delete(fileToClose)
      return newSet
    })

    // Adjust active tab index
    if (newTabs.length === 0) {
      setActiveTabIndexByMode((prev) => ({ ...prev, [viewMode]: 0 }))
      setSelectedFileByMode((prev) => ({ ...prev, [viewMode]: undefined }))
      setSelectedItemIsFolderByMode((prev) => ({ ...prev, [viewMode]: false }))
    } else if (currentActiveIndex >= newTabs.length) {
      setActiveTabIndexByMode((prev) => ({ ...prev, [viewMode]: newTabs.length - 1 }))
      setSelectedFileByMode((prev) => ({ ...prev, [viewMode]: newTabs[newTabs.length - 1] }))
      setSelectedItemIsFolderByMode((prev) => ({ ...prev, [viewMode]: false }))
    } else if (currentActiveIndex === index) {
      // If closing the active tab, switch to the previous tab (or next if it's the first)
      const newIndex = Math.max(0, index - 1)
      setActiveTabIndexByMode((prev) => ({ ...prev, [viewMode]: newIndex }))
      setSelectedFileByMode((prev) => ({ ...prev, [viewMode]: newTabs[newIndex] }))
      setSelectedItemIsFolderByMode((prev) => ({ ...prev, [viewMode]: false }))
    } else if (currentActiveIndex > index) {
      // Adjust index if a tab before the active one was closed
      setActiveTabIndexByMode((prev) => ({ ...prev, [viewMode]: currentActiveIndex - 1 }))
    }
  }

  const handleCloseTabConfirm = (save: boolean) => {
    if (tabToClose === null) return

    if (save) {
      // Trigger save by dispatching Cmd+S event
      const event = new KeyboardEvent('keydown', {
        key: 's',
        metaKey: true,
        bubbles: true,
      })
      document.dispatchEvent(event)
      // Wait a moment for save to complete, then close
      setTimeout(() => {
        closeTab(tabToClose)
        setShowCloseTabDialog(false)
        setTabToClose(null)
      }, 500)
    } else {
      closeTab(tabToClose)
      setShowCloseTabDialog(false)
      setTabToClose(null)
    }
  }

  const switchToTab = (index: number) => {
    const currentTabs = openTabsByMode[viewMode]
    setActiveTabIndexByMode((prev) => ({ ...prev, [viewMode]: index }))
    setSelectedFileByMode((prev) => ({ ...prev, [viewMode]: currentTabs[index] }))
    setSelectedItemIsFolderByMode((prev) => ({ ...prev, [viewMode]: false }))
  }

  // Use optimistic status if available, otherwise use actual task status
  const currentStatus = optimisticStatus || task.status

  // Clear optimistic status when task status actually changes
  useEffect(() => {
    if (optimisticStatus && task.status === optimisticStatus) {
      setOptimisticStatus(null)
    }
  }, [task.status, optimisticStatus])

  // Calculate and update sandbox time remaining
  useEffect(() => {
    // Show timer if keepAlive is enabled and sandbox has been created (not pending)
    if (!task.keepAlive || currentStatus === 'pending' || !task.createdAt) {
      setSandboxTimeRemaining(null)
      return
    }

    const calculateTimeRemaining = () => {
      // Sandbox timeout starts from when it was CREATED, not completed
      const createdTime = new Date(task.createdAt!).getTime()
      const now = Date.now()
      const maxDurationMs = (task.maxDuration || 300) * 60 * 1000 // maxDuration is in minutes
      const elapsed = now - createdTime
      const remaining = maxDurationMs - elapsed

      if (remaining <= 0) {
        return null
      }

      const hours = Math.floor(remaining / (60 * 60 * 1000))
      const minutes = Math.floor((remaining % (60 * 60 * 1000)) / (60 * 1000))

      return `${hours}h ${minutes}m`
    }

    // Update immediately
    setSandboxTimeRemaining(calculateTimeRemaining())

    // Update every minute
    const interval = setInterval(() => {
      setSandboxTimeRemaining(calculateTimeRemaining())
    }, 60000) // 60 seconds

    return () => clearInterval(interval)
  }, [currentStatus, task.keepAlive, task.createdAt])

  // Periodic sandbox health check
  useEffect(() => {
    if (!task.sandboxUrl) {
      setSandboxHealth('not_available')
      healthyCountRef.current = 0
      lastHealthStatusRef.current = null
      return
    }

    // Set to starting initially until we confirm it's healthy
    setSandboxHealth('starting')

    const checkHealth = async () => {
      try {
        const response = await fetch(`/api/tasks/${task.id}/sandbox-health`)
        if (response.ok) {
          const data = await response.json()
          const currentStatus = data.status

          // If status is 'running', require it to be stable for 2 checks (4 seconds)
          if (currentStatus === 'running') {
            if (lastHealthStatusRef.current === 'running') {
              healthyCountRef.current += 1
              // Only set to running after 2 consecutive healthy checks (4 seconds)
              if (healthyCountRef.current >= 2) {
                setSandboxHealth('running')
              } else {
                // Still show starting while we're waiting for stability
                setSandboxHealth('starting')
              }
            } else {
              // First healthy check, reset counter
              healthyCountRef.current = 1
              lastHealthStatusRef.current = 'running'
              setSandboxHealth('starting')
            }
          } else {
            // Not running, reset counter and set status immediately
            healthyCountRef.current = 0
            lastHealthStatusRef.current = currentStatus
            setSandboxHealth(data.status)
          }
        }
      } catch (error) {
        console.error('Health check failed:', error)
        healthyCountRef.current = 0
        lastHealthStatusRef.current = null
      }
    }

    // Check immediately
    checkHealth()

    // Check every 2 seconds
    const interval = setInterval(checkHealth, 2000)

    return () => {
      clearInterval(interval)
      healthyCountRef.current = 0
      lastHealthStatusRef.current = null
    }
  }, [task.id, task.sandboxUrl])

  const getAgentLogo = (agent: string | null) => {
    if (!agent) return null

    switch (agent.toLowerCase()) {
      case 'claude':
        return Claude
      case 'codex':
        return Codex
      case 'copilot':
        return Copilot
      case 'cursor':
        return Cursor
      case 'gemini':
        return Gemini
      case 'opencode':
        return OpenCode
      default:
        return null
    }
  }

  // Model mappings for all agents
  const AGENT_MODELS: Record<string, Array<{ value: string; label: string }>> = {
    claude: [
      { value: 'claude-sonnet-4-5-20250929', label: 'Sonnet 4.5' },
      { value: 'claude-haiku-4-5-20251001', label: 'Haiku 4.5' },
      { value: 'claude-opus-4-1-20250805', label: 'Opus 4.1' },
      { value: 'claude-sonnet-4-20250514', label: 'Sonnet 4' },
    ],
    codex: [
      { value: 'openai/gpt-5', label: 'GPT-5' },
      { value: 'gpt-5-codex', label: 'GPT-5-Codex' },
      { value: 'openai/gpt-5-mini', label: 'GPT-5 mini' },
      { value: 'openai/gpt-5-nano', label: 'GPT-5 nano' },
      { value: 'gpt-5-pro', label: 'GPT-5 pro' },
      { value: 'openai/gpt-4.1', label: 'GPT-4.1' },
    ],
    copilot: [
      { value: 'claude-sonnet-4.5', label: 'Sonnet 4.5' },
      { value: 'claude-sonnet-4', label: 'Sonnet 4' },
      { value: 'claude-haiku-4.5', label: 'Haiku 4.5' },
      { value: 'gpt-5', label: 'GPT-5' },
    ],
    cursor: [
      { value: 'auto', label: 'Auto' },
      { value: 'sonnet-4.5', label: 'Sonnet 4.5' },
      { value: 'sonnet-4.5-thinking', label: 'Sonnet 4.5 Thinking' },
      { value: 'gpt-5', label: 'GPT-5' },
      { value: 'gpt-5-codex', label: 'GPT-5 Codex' },
      { value: 'opus-4.1', label: 'Opus 4.1' },
      { value: 'grok', label: 'Grok' },
    ],
    gemini: [
      { value: 'gemini-2.5-pro', label: 'Gemini 2.5 Pro' },
      { value: 'gemini-2.5-flash', label: 'Gemini 2.5 Flash' },
    ],
    opencode: [
      { value: 'gpt-5', label: 'GPT-5' },
      { value: 'gpt-5-mini', label: 'GPT-5 mini' },
      { value: 'gpt-5-nano', label: 'GPT-5 nano' },
      { value: 'gpt-4.1', label: 'GPT-4.1' },
      { value: 'claude-sonnet-4-5-20250929', label: 'Sonnet 4.5' },
      { value: 'claude-sonnet-4-20250514', label: 'Sonnet 4' },
      { value: 'claude-opus-4-1-20250805', label: 'Opus 4.1' },
    ],
  }

  // Get readable model name
  const getModelName = (modelId: string | null, agent: string | null) => {
    if (!modelId || !agent) return modelId

    const agentModels = AGENT_MODELS[agent.toLowerCase()]
    if (!agentModels) return modelId

    const model = agentModels.find((m) => m.value === modelId)
    return model ? model.label : modelId
  }

  // Function to determine which icon to show for a connector
  const getConnectorIcon = (connector: Connector) => {
    const lowerName = connector.name.toLowerCase()
    const url = connector.baseUrl?.toLowerCase() || ''
    const cmd = connector.command?.toLowerCase() || ''

    // Check by name, URL, or command
    if (lowerName.includes('browserbase') || cmd.includes('browserbasehq') || cmd.includes('@browserbasehq/mcp')) {
      return <BrowserbaseIcon className="h-6 w-6 flex-shrink-0" />
    }
    if (lowerName.includes('context7') || url.includes('context7.com')) {
      return <Context7Icon className="h-6 w-6 flex-shrink-0" />
    }
    if (lowerName.includes('convex') || cmd.includes('convex') || url.includes('convex')) {
      return <ConvexIcon className="h-6 w-6 flex-shrink-0" />
    }
    if (lowerName.includes('figma') || url.includes('figma.com')) {
      return <FigmaIcon className="h-6 w-6 flex-shrink-0" />
    }
    if (lowerName.includes('hugging') || lowerName.includes('huggingface') || url.includes('hf.co')) {
      return <HuggingFaceIcon className="h-6 w-6 flex-shrink-0" />
    }
    if (lowerName.includes('linear') || url.includes('linear.app')) {
      return <LinearIcon className="h-6 w-6 flex-shrink-0" />
    }
    if (lowerName.includes('notion') || url.includes('notion.com')) {
      return <NotionIcon className="h-6 w-6 flex-shrink-0" />
    }
    if (lowerName.includes('playwright') || cmd.includes('playwright') || cmd.includes('@playwright/mcp')) {
      return <PlaywrightIcon className="h-6 w-6 flex-shrink-0" />
    }
    if (lowerName.includes('supabase') || url.includes('supabase.com')) {
      return <SupabaseIcon className="h-6 w-6 flex-shrink-0" />
    }

    // Default icon
    return <Server className="h-6 w-6 flex-shrink-0 text-muted-foreground" />
  }

  // Fetch MCP servers if task has mcpServerIds (only when IDs actually change)
  useEffect(() => {
    async function fetchMcpServers() {
      if (!task.mcpServerIds || task.mcpServerIds.length === 0) {
        return
      }

      setLoadingMcpServers(true)

      try {
        const response = await fetch('/api/connectors')
        if (response.ok) {
          const result = await response.json()
          const taskMcpServers = result.data.filter((c: Connector) => task.mcpServerIds?.includes(c.id))
          setMcpServers(taskMcpServers)
        }
      } catch (error) {
        console.error('Failed to fetch MCP servers:', error)
      } finally {
        setLoadingMcpServers(false)
      }
    }

    fetchMcpServers()
    // Use JSON.stringify to create stable dependency - only re-run when IDs actually change
    // eslint-disable-next-line react-hooks/exhaustive-deps
  }, [JSON.stringify(task.mcpServerIds)])

  // Fetch deployment info when task is completed and has a branch (only if not already cached)
  useEffect(() => {
    async function fetchDeployment() {
      // Skip if we already have a preview URL or task isn't ready
      if (deploymentUrl || currentStatus !== 'completed' || !task.branchName) {
        return
      }

      setLoadingDeployment(true)

      try {
        const response = await fetch(`/api/tasks/${task.id}/deployment`)
        if (response.ok) {
          const result = await response.json()
          if (result.success && result.data.hasDeployment && result.data.previewUrl) {
            setDeploymentUrl(result.data.previewUrl)
          }
        }
      } catch (error) {
        console.error('Failed to fetch deployment info:', error)
      } finally {
        setLoadingDeployment(false)
      }
    }

    fetchDeployment()
  }, [task.id, task.branchName, currentStatus, deploymentUrl])

  // Update deploymentUrl when task.previewUrl changes
  useEffect(() => {
    if (task.previewUrl && task.previewUrl !== deploymentUrl) {
      setDeploymentUrl(task.previewUrl)
    }
  }, [task.previewUrl, deploymentUrl])

  // Update prUrl, prNumber, and prStatus when task values change
  useEffect(() => {
    if (task.prUrl && task.prUrl !== prUrl) {
      console.log('[Update] prUrl changed:', task.prUrl)
      setPrUrl(task.prUrl)
    }
    if (task.prNumber && task.prNumber !== prNumber) {
      console.log('[Update] prNumber changed:', task.prNumber)
      setPrNumber(task.prNumber)
    }
    if (task.prStatus && task.prStatus !== prStatus) {
      console.log('[Update] prStatus changing from', prStatus, 'to', task.prStatus)
      setPrStatus(task.prStatus as 'open' | 'closed' | 'merged')
    }
  }, [task.prUrl, task.prNumber, task.prStatus, prUrl, prNumber, prStatus])

  // Clear loading states when PR status changes to expected value
  useEffect(() => {
    console.log(
      '[Clear] Check - prStatus:',
      prStatus,
      'isClosingPR:',
      isClosingPR,
      'isReopeningPR:',
      isReopeningPR,
      'isMergingPR:',
      isMergingPR,
    )

    if (prStatus === 'closed' && isClosingPR) {
      console.log('[Clear] Clearing isClosingPR and showing toast')
      setIsClosingPR(false)
      toast.success('Pull request closed successfully!')
    }
    if (prStatus === 'open' && isReopeningPR) {
      console.log('[Clear] Clearing isReopeningPR and showing toast')
      setIsReopeningPR(false)
      toast.success('Pull request reopened successfully!')
    }
    if (prStatus === 'merged' && isMergingPR) {
      console.log('[Clear] Clearing isMergingPR and showing toast')
      setIsMergingPR(false)
      toast.success('Pull request merged successfully!')
    }
  }, [prStatus, isClosingPR, isReopeningPR, isMergingPR])

  // Clear merge loading state if dialog closes without merging
  useEffect(() => {
    if (!showMergePRDialog && isMergingPR && prStatus !== 'merged') {
      setIsMergingPR(false)
    }
  }, [showMergePRDialog, isMergingPR, prStatus])

  // Sync PR status from GitHub when task has a PR
  useEffect(() => {
    async function syncPRStatus() {
      if (!task.prUrl || !task.prNumber || !task.repoUrl) {
        return
      }

      // Sync if status is 'open' (could have been merged/closed) OR if status is not set
      if (task.prStatus === 'open' || !task.prStatus) {
        try {
          const response = await fetch(`/api/tasks/${task.id}/sync-pr`, {
            method: 'POST',
          })
          const result = await response.json()

          if (response.ok && result.success && result.data.status) {
            // Update local state if status changed
            if (result.data.status !== prStatus) {
              setPrStatus(result.data.status)
              refreshTasks()
            }
          }
        } catch (error) {
          // Silently fail - not critical if sync doesn't work
          console.error('Failed to sync PR status:', error)
        }
      }
    }

    syncPRStatus()
    // Only run on mount and when prNumber changes
    // eslint-disable-next-line react-hooks/exhaustive-deps
  }, [task.prNumber])

  // Fetch diffs for changed files only (in "changes" mode)
  const fetchAllDiffs = useCallback(
    async (filesList: string[]) => {
      if (!filesList.length || loadingDiffsRef.current) return

      // Store all files for search
      setAllFiles(filesList)

      // Only pre-fetch diffs in "local" or "remote" mode
      if (viewMode !== 'local' && viewMode !== 'remote') return

      loadingDiffsRef.current = true
      const newDiffsCache: Record<string, DiffData> = {}

      try {
        // Fetch all diffs in parallel
        const diffPromises = filesList.map(async (filename) => {
          try {
            const params = new URLSearchParams()
            params.set('filename', filename)

            const response = await fetch(`/api/tasks/${task.id}/diff?${params.toString()}`)
            const result = await response.json()

            if (response.ok && result.success) {
              newDiffsCache[filename] = result.data
            }
          } catch (err) {
            console.error('Error fetching diff for file:', err)
          }
        })

        await Promise.all(diffPromises)
        setDiffsCache(newDiffsCache)
      } catch (error) {
        console.error('Error fetching diffs:', error)
      } finally {
        loadingDiffsRef.current = false
      }
    },
    [task.id, viewMode],
  )

  // Handle click outside file dropdown
  useEffect(() => {
    const handleClickOutside = (event: MouseEvent) => {
      if (fileSearchRef.current && !fileSearchRef.current.contains(event.target as Node)) {
        setShowFileDropdown(false)
      }
    }

    if (showFileDropdown) {
      document.addEventListener('mousedown', handleClickOutside)
      return () => document.removeEventListener('mousedown', handleClickOutside)
    }
  }, [showFileDropdown])

  // Keyboard shortcuts for pane toggles and tab management
  useEffect(() => {
    const handleKeyDown = (event: KeyboardEvent) => {
      // Don't trigger if user is typing in an input/textarea
      const target = event.target as HTMLElement
      if (target.tagName === 'INPUT' || target.tagName === 'TEXTAREA' || target.isContentEditable) {
        return
      }

      // Tab management shortcuts (Cmd/Ctrl + W to close, Cmd/Ctrl + 1-9 to switch)
      if (event.metaKey || event.ctrlKey) {
        // Close current tab with Cmd/Ctrl + W
        if (event.key === 'w' && openTabs.length > 0) {
          event.preventDefault()
          attemptCloseTab(activeTabIndex)
          return
        }

        // Switch to tab 1-9 with Cmd/Ctrl + 1-9
        const digit = parseInt(event.key)
        if (digit >= 1 && digit <= 9 && openTabs.length >= digit) {
          event.preventDefault()
          switchToTab(digit - 1)
          return
        }
      }

      // Pane toggle shortcuts (Alt + 1-4)
      if (event.altKey && !event.ctrlKey && !event.metaKey && !event.shiftKey) {
        // Use event.code instead of event.key to handle macOS Option key special characters
        switch (event.code) {
          case 'Digit1':
            event.preventDefault()
            setShowFilesPane((prev) => {
              const newValue = !prev
              saveShowFilesPane(newValue)
              return newValue
            })
            break
          case 'Digit2':
            event.preventDefault()
            setShowCodePane((prev) => {
              const newValue = !prev
              saveShowCodePane(newValue)
              return newValue
            })
            break
          case 'Digit3':
            event.preventDefault()
            setShowPreviewPane((prev) => {
              const newValue = !prev
              saveShowPreviewPane(newValue)
              return newValue
            })
            break
          case 'Digit4':
            event.preventDefault()
            setShowChatPane((prev) => {
              const newValue = !prev
              saveShowChatPane(newValue)
              return newValue
            })
            break
        }
      }
    }

    document.addEventListener('keydown', handleKeyDown)
    return () => document.removeEventListener('keydown', handleKeyDown)
  }, [openTabs, activeTabIndex])

  // Trigger refresh when task completes
  useEffect(() => {
    const currentStatus = optimisticStatus || task.status
    const previousStatus = previousStatusRef.current

    // If task transitions from processing/pending to completed/error/stopped, trigger refresh
    if (
      (previousStatus === 'processing' || previousStatus === 'pending') &&
      (currentStatus === 'completed' || currentStatus === 'error' || currentStatus === 'stopped')
    ) {
      setRefreshKey((prev) => prev + 1)
      // Clear diffs cache to force reload
      setDiffsCache({})
      // Clear selected files for all modes
      setSelectedFileByMode({ local: undefined, remote: undefined, all: undefined, 'all-local': undefined })
    }

    previousStatusRef.current = currentStatus
  }, [task.status, optimisticStatus])

  // Update model when agent changes
  useEffect(() => {
    if (selectedAgent) {
      const agentModels = AGENT_MODELS[selectedAgent as keyof typeof AGENT_MODELS]
      const defaultModel = DEFAULT_MODELS[selectedAgent as keyof typeof DEFAULT_MODELS]
      if (defaultModel && agentModels) {
        setSelectedModel(defaultModel)
      }
    }
  }, [selectedAgent])

  // Scroll active tab into view when it changes
  useEffect(() => {
    const tabKey = `${viewMode}-${activeTabIndex}`
    const activeTabButton = tabButtonRefs.current[tabKey]

    if (activeTabButton && tabsContainerRef.current) {
      // Use scrollIntoView with smooth behavior and inline: 'center' to center the tab in view
      activeTabButton.scrollIntoView({
        behavior: 'smooth',
        block: 'nearest',
        inline: 'center',
      })
    }
  }, [activeTabIndex, selectedFile, viewMode])

  const handleOpenPR = () => {
    if (prUrl) {
      // If PR already exists, show merge dialog
      handleOpenMergeDialog()
    } else {
      // Otherwise, show the create PR dialog
      setShowPRDialog(true)
    }
  }

  const handlePRCreated = (newPrUrl: string, newPrNumber: number) => {
    setPrUrl(newPrUrl)
    setPrNumber(newPrNumber)
    setPrStatus('open')
    refreshTasks()
  }

  const handlePRMerged = () => {
    console.log('[Merge] PR merged successfully')
    // Don't update prStatus here - let it come from task refresh
    refreshTasks()
    // Keep loading state - will be cleared by useEffect when status changes
  }

  const handleOpenMergeDialog = () => {
    // Don't set loading state yet - wait for user confirmation
    setShowMergePRDialog(true)
  }

  const handleMergeDialogClose = (open: boolean) => {
    setShowMergePRDialog(open)
    if (!open && !isMergingPR) {
      // Dialog closed without merging
      console.log('[Merge] Dialog closed without merge')
    }
  }

  const handleMergeInitiated = () => {
    // User confirmed merge - now show loading state
    console.log('[Merge] User confirmed merge - setting loading state')
    setIsMergingPR(true)
  }

  const handleReopenPR = async () => {
    if (!prNumber || !task.repoUrl || isReopeningPR) return

    setIsReopeningPR(true)
    console.log('[Reopen] Starting reopen - isReopeningPR:', true, 'prStatus:', prStatus)
    try {
      const response = await fetch(`/api/tasks/${task.id}/reopen-pr`, {
        method: 'POST',
      })

      if (response.ok) {
        console.log('[Reopen] API success - keeping loading state active')
        // Don't show toast yet - wait for UI to update
        await refreshTasks()
      } else {
        const error = await response.json()
        toast.error(error.error || 'Failed to reopen pull request')
        setIsReopeningPR(false)
      }
    } catch (error) {
      console.error('Error reopening pull request:', error)
      toast.error('Failed to reopen pull request')
      setIsReopeningPR(false)
    }
  }

  const handleClosePR = async () => {
    if (!prNumber || !task.repoUrl || isClosingPR) return

    setIsClosingPR(true)
    console.log('[Close] Starting close - isClosingPR:', true, 'prStatus:', prStatus)
    try {
      const response = await fetch(`/api/tasks/${task.id}/close-pr`, {
        method: 'POST',
      })

      if (response.ok) {
        console.log('[Close] API success - keeping loading state active')
        // Don't show toast yet - wait for UI to update
        await refreshTasks()
      } else {
        const error = await response.json()
        toast.error(error.error || 'Failed to close pull request')
        setIsClosingPR(false)
      }
    } catch (error) {
      console.error('Error closing pull request:', error)
      toast.error('Failed to close pull request')
      setIsClosingPR(false)
    }
  }

  const handleTryAgain = async () => {
    setIsTryingAgain(true)
    try {
      const response = await fetch('/api/tasks', {
        method: 'POST',
        headers: {
          'Content-Type': 'application/json',
        },
        body: JSON.stringify({
          prompt: task.prompt,
          repoUrl: task.repoUrl,
          selectedAgent,
          selectedModel,
          installDependencies: tryAgainInstallDeps,
          maxDuration: tryAgainMaxDuration,
          keepAlive: tryAgainKeepAlive,
        }),
      })

      if (response.ok) {
        const result = await response.json()
        toast.success('New task created successfully!')
        setShowTryAgainDialog(false)
        router.push(`/tasks/${result.task.id}`)
      } else {
        const error = await response.json()
        toast.error(error.error || 'Failed to create new task')
      }
    } catch (error) {
      console.error('Error creating new task:', error)
      toast.error('Failed to create new task')
    } finally {
      setIsTryingAgain(false)
    }
  }

  const handleDelete = async () => {
    setIsDeleting(true)
    try {
      const response = await fetch(`/api/tasks/${task.id}`, {
        method: 'DELETE',
      })

      if (response.ok) {
        toast.success('Task deleted successfully!')
        refreshTasks() // Refresh the sidebar
        router.push('/')
      } else {
        const error = await response.json()
        toast.error(error.error || 'Failed to delete task')
      }
    } catch (error) {
      console.error('Error deleting task:', error)
      toast.error('Failed to delete task')
    } finally {
      setIsDeleting(false)
      setShowDeleteDialog(false)
    }
  }

  const handleRestartDevServer = async () => {
    setIsRestartingDevServer(true)
    try {
      const response = await fetch(`/api/tasks/${task.id}/restart-dev`, {
        method: 'POST',
      })

      if (response.ok) {
        toast.success('Dev server restarted successfully!')
        // Refresh the preview after a short delay to allow server to start
        setTimeout(() => {
          setPreviewKey((prev) => prev + 1)
        }, 2000)
      } else {
        const error = await response.json()
        toast.error(error.error || 'Failed to restart dev server')
      }
    } catch (error) {
      console.error('Error restarting dev server:', error)
      toast.error('Failed to restart dev server')
    } finally {
      setIsRestartingDevServer(false)
    }
  }

  const handleStopSandbox = async () => {
    setIsStoppingSandbox(true)
    try {
      const response = await fetch(`/api/tasks/${task.id}/stop-sandbox`, {
        method: 'POST',
      })

      if (response.ok) {
        toast.success('Sandbox stopped successfully!')
        // Refresh tasks to update UI
        await refreshTasks()
      } else {
        const error = await response.json()
        toast.error(error.error || 'Failed to stop sandbox')
      }
    } catch (error) {
      console.error('Error stopping sandbox:', error)
      toast.error('Failed to stop sandbox')
    } finally {
      setIsStoppingSandbox(false)
    }
  }

  const handleStartSandbox = async () => {
    setIsStartingSandbox(true)
    try {
      const response = await fetch(`/api/tasks/${task.id}/start-sandbox`, {
        method: 'POST',
      })

      if (response.ok) {
        toast.success('Sandbox started successfully!')
        // Refresh tasks to update UI
        await refreshTasks()
      } else {
        const error = await response.json()
        toast.error(error.error || 'Failed to start sandbox')
      }
    } catch (error) {
      console.error('Error starting sandbox:', error)
      toast.error('Failed to start sandbox')
    } finally {
      setIsStartingSandbox(false)
    }
  }

  return (
    <div className="flex flex-col flex-1 min-h-0">
      {/* Overview Section */}
      <div className="space-y-2 md:space-y-3 pb-3 md:pb-6 border-b pl-3 md:pl-6 pr-3 flex-shrink-0">
        {/* Prompt */}
        <div className="flex items-center gap-2">
          {currentStatus === 'processing' ? (
            <Loader2 className="h-4 w-4 md:h-5 md:w-5 animate-spin text-muted-foreground" />
          ) : (
            prStatus && <PRStatusIcon status={prStatus} className="h-4 w-4 md:h-5 md:w-5" />
          )}
          <p className="text-lg md:text-2xl flex-1 truncate">{task.title || task.prompt}</p>
          {currentStatus === 'completed' && task.repoUrl && task.branchName && (
            <>
              {!prUrl && prStatus !== 'merged' && prStatus !== 'closed' && (
                <Button
                  variant="outline"
                  size="sm"
                  onClick={handleOpenPR}
                  className="h-7 md:h-8 px-2 md:px-3 flex-shrink-0"
                  title="Create PR"
                >
                  <GitPullRequest className="h-3.5 w-3.5 md:h-4 md:w-4 mr-1.5" />
                  <span className="text-xs md:text-sm">Open PR</span>
                </Button>
              )}
              {prUrl &&
                (prStatus === 'open' || isClosingPR || isMergingPR) &&
                prStatus !== 'closed' &&
                !isReopeningPR &&
                (() => {
                  console.log(
                    '[Render] Merge button - prStatus:',
                    prStatus,
                    'isClosingPR:',
                    isClosingPR,
                    'isMergingPR:',
                    isMergingPR,
                    'showMergePRDialog:',
                    showMergePRDialog,
                    'isReopeningPR:',
                    isReopeningPR,
                  )
                  return true
                })() && (
                  <div className="flex items-center gap-0 flex-shrink-0">
                    <Button
                      variant="outline"
                      size="sm"
                      onClick={handleOpenPR}
                      disabled={isClosingPR || isMergingPR}
                      className="h-7 md:h-8 px-2 md:px-3 rounded-r-none border-r-0"
                    >
                      {isClosingPR ? (
                        <>
                          <Loader2 className="h-3.5 w-3.5 md:h-4 md:w-4 mr-1.5 animate-spin" />
                          <span className="text-xs md:text-sm">Closing...</span>
                        </>
                      ) : isMergingPR ? (
                        <>
                          <Loader2 className="h-3.5 w-3.5 md:h-4 md:w-4 mr-1.5 animate-spin" />
                          <span className="text-xs md:text-sm">Merging...</span>
                        </>
                      ) : (
                        <>
                          <GitPullRequest className="h-3.5 w-3.5 md:h-4 md:w-4 mr-1.5" />
                          <span className="text-xs md:text-sm">Merge PR</span>
                        </>
                      )}
                    </Button>
                    <DropdownMenu>
                      <DropdownMenuTrigger asChild>
                        <Button
                          variant="outline"
                          size="sm"
                          disabled={isClosingPR || isMergingPR}
                          className="h-7 md:h-8 px-1.5 rounded-l-none"
                        >
                          <ChevronDown className="h-3.5 w-3.5 md:h-4 md:w-4" />
                        </Button>
                      </DropdownMenuTrigger>
                      <DropdownMenuContent align="end">
                        <DropdownMenuItem onClick={handleClosePR} disabled={isClosingPR || isMergingPR}>
                          <XCircle className="h-4 w-4 mr-2" />
                          Close PR
                        </DropdownMenuItem>
                      </DropdownMenuContent>
                    </DropdownMenu>
                  </div>
                )}
              {(prStatus === 'closed' || isReopeningPR) &&
                prUrl &&
                prNumber &&
                prStatus !== 'open' &&
                (() => {
                  console.log('[Render] Reopen button - prStatus:', prStatus, 'isReopeningPR:', isReopeningPR)
                  return true
                })() && (
                  <Button
                    variant="outline"
                    size="sm"
                    onClick={() => handleReopenPR()}
                    disabled={isReopeningPR}
                    className="h-7 md:h-8 px-2 md:px-3 flex-shrink-0"
                    title="Reopen PR"
                  >
                    {isReopeningPR ? (
                      <>
                        <Loader2 className="h-3.5 w-3.5 md:h-4 md:w-4 mr-1.5 animate-spin" />
                        <span className="text-xs md:text-sm">Reopening...</span>
                      </>
                    ) : (
                      <>
                        <GitPullRequest className="h-3.5 w-3.5 md:h-4 md:w-4 mr-1.5" />
                        <span className="text-xs md:text-sm">Reopen PR</span>
                      </>
                    )}
                  </Button>
                )}
            </>
          )}
          <DropdownMenu>
            <DropdownMenuTrigger asChild>
              <Button
                variant="ghost"
                size="sm"
                className="h-7 w-7 md:h-8 md:w-8 p-0 flex-shrink-0"
                title="More options"
              >
                <MoreVertical className="h-3.5 w-3.5 md:h-4 md:w-4" />
              </Button>
            </DropdownMenuTrigger>
            <DropdownMenuContent align="end">
              <DropdownMenuItem
                onClick={() => {
                  // Extract owner and repo from repoUrl
                  const repoUrl = task.repoUrl || ''
                  const match = repoUrl.match(/github\.com\/([^/]+)\/([^/]+?)(\.git)?$/)
                  const owner = match?.[1] || ''
                  const repo = match?.[2] || ''

                  // Build the URL with query parameters
                  const params = new URLSearchParams()
                  if (owner) params.set('owner', owner)
                  if (repo) params.set('repo', repo)
                  if (task.selectedAgent) params.set('agent', task.selectedAgent)
                  if (task.selectedModel) params.set('model', task.selectedModel)

                  router.push(`/?${params.toString()}`)
                }}
              >
                <Plus className="h-4 w-4 mr-2" />
                New Task
              </DropdownMenuItem>
              <DropdownMenuSeparator />
              <DropdownMenuItem onClick={() => setShowTryAgainDialog(true)}>
                <RotateCcw className="h-4 w-4 mr-2" />
                Try Again
              </DropdownMenuItem>
              <DropdownMenuItem onClick={() => setShowDeleteDialog(true)} className="text-red-600">
                <Trash2 className="h-4 w-4 mr-2" />
                Delete Task
              </DropdownMenuItem>
            </DropdownMenuContent>
          </DropdownMenu>
        </div>

        {/* Compact info row */}
        <div className="flex items-center gap-2 md:gap-4 md:flex-wrap text-xs md:text-sm overflow-x-auto [&::-webkit-scrollbar]:hidden [-ms-overflow-style:none] [scrollbar-width:none]">
          {/* Repo */}
          {task.repoUrl && (
            <div className="flex items-center gap-1.5 md:gap-2 flex-shrink-0">
              <svg
                className="h-3.5 w-3.5 md:h-4 md:w-4 flex-shrink-0 text-muted-foreground"
                fill="currentColor"
                viewBox="0 0 24 24"
              >
                <path
                  fillRule="evenodd"
                  d="M12 2C6.477 2 2 6.484 2 12.017c0 4.425 2.865 8.18 6.839 9.504.5.092.682-.217.682-.483 0-.237-.008-.868-.013-1.703-2.782.605-3.369-1.343-3.369-1.343-.454-1.158-1.11-1.466-1.11-1.466-.908-.62.069-.608.069-.608 1.003.07 1.531 1.032 1.531 1.032.892 1.53 2.341 1.088 2.91.832.092-.647.35-1.088.636-1.338-2.22-.253-4.555-1.113-4.555-4.951 0-1.093.39-1.988 1.029-2.688-.103-.253-.446-1.272.098-2.65 0 0 .84-.27 2.75 1.026A9.564 9.564 0 0112 6.844c.85.004 1.705.115 2.504.337 1.909-1.296 2.747-1.027 2.747-1.027.546 1.379.202 2.398.1 2.651.64.7 1.028 1.595 1.028 2.688 0 3.848-2.339 4.695-4.566 4.943.359.309.678.92.678 1.855 0 1.338-.012 2.419-.012 2.747 0 .268.18.58.688.482A10.019 10.019 0 0022 12.017C22 6.484 17.522 2 12 2z"
                  clipRule="evenodd"
                />
              </svg>
              <a
                href={task.repoUrl}
                target="_blank"
                rel="noopener noreferrer"
                className="text-muted-foreground hover:text-foreground whitespace-nowrap"
              >
                {task.repoUrl.replace('https://github.com/', '').replace(/\.git$/, '')}
              </a>
            </div>
          )}

          {/* Branch */}
          {task.branchName && (
            <div className="flex items-center gap-1.5 md:gap-2 flex-shrink-0">
              <GitBranch className="h-3.5 w-3.5 md:h-4 md:w-4 flex-shrink-0 text-muted-foreground" />
              {task.repoUrl ? (
                <a
                  href={`${task.repoUrl.replace(/\.git$/, '')}/tree/${task.branchName}`}
                  target="_blank"
                  rel="noopener noreferrer"
                  className="text-muted-foreground hover:text-foreground whitespace-nowrap"
                >
                  {task.branchName}
                </a>
              ) : (
                <span className="text-muted-foreground whitespace-nowrap">{task.branchName}</span>
              )}
            </div>
          )}

          {/* Pull Request */}
          {prUrl && prNumber && (
            <div className="flex items-center gap-1.5 md:gap-2 flex-shrink-0">
              {prStatus === 'merged' ? (
                <svg
                  className="h-3.5 w-3.5 md:h-4 md:w-4 flex-shrink-0 text-purple-500"
                  viewBox="0 0 16 16"
                  fill="currentColor"
                >
                  <path d="M5 3.254V3.25v.005a.75.75 0 110-.005v.004zm.45 1.9a2.25 2.25 0 10-1.95.218v5.256a2.25 2.25 0 101.5 0V7.123A5.735 5.735 0 009.25 9h1.378a2.251 2.251 0 100-1.5H9.25a4.25 4.25 0 01-3.8-2.346zM12.75 9a.75.75 0 100-1.5.75.75 0 000 1.5zm-8.5 4.5a.75.75 0 100-1.5.75.75 0 000 1.5z" />
                </svg>
              ) : prStatus === 'closed' ? (
                <GitPullRequest className="h-3.5 w-3.5 md:h-4 md:w-4 flex-shrink-0 text-red-500" />
              ) : (
                <svg
                  className="h-3.5 w-3.5 md:h-4 md:w-4 flex-shrink-0 text-green-500"
                  viewBox="0 0 16 16"
                  fill="currentColor"
                >
                  <path d="M1.5 3.25a2.25 2.25 0 113 2.122v5.256a2.251 2.251 0 11-1.5 0V5.372A2.25 2.25 0 011.5 3.25zm5.677-.177L9.573.677A.25.25 0 0110 .854V2.5h1A2.5 2.5 0 0113.5 5v5.628a2.251 2.251 0 11-1.5 0V5a1 1 0 00-1-1h-1v1.646a.25.25 0 01-.427.177L7.177 3.427a.25.25 0 010-.354zM3.75 2.5a.75.75 0 100 1.5.75.75 0 000-1.5zm0 9.5a.75.75 0 100 1.5.75.75 0 000-1.5zm8.25.75a.75.75 0 101.5 0 .75.75 0 00-1.5 0z" />
                </svg>
              )}
              <a
                href={prUrl}
                target="_blank"
                rel="noopener noreferrer"
                className="text-muted-foreground hover:text-foreground whitespace-nowrap"
              >
                #{prNumber}
              </a>
            </div>
          )}

          {/* Agent */}
          {(task.selectedAgent || task.selectedModel) && (
            <div className="flex items-center gap-1.5 md:gap-2 flex-shrink-0">
              {task.selectedAgent &&
                (() => {
                  const AgentLogo = getAgentLogo(task.selectedAgent)
                  return AgentLogo ? <AgentLogo className="w-3.5 h-3.5 md:w-4 md:h-4 flex-shrink-0" /> : null
                })()}
              {task.selectedModel && (
                <span className="text-muted-foreground whitespace-nowrap">
                  {getModelName(task.selectedModel, task.selectedAgent)}
                </span>
              )}
            </div>
          )}

          {/* MCP Servers */}
          {!loadingMcpServers && mcpServers.length > 0 && (
            <TooltipProvider>
              <Tooltip>
                <TooltipTrigger asChild>
                  <div className="flex items-center gap-1.5 md:gap-2 cursor-help text-muted-foreground">
                    <Cable className="h-3.5 w-3.5 md:h-4 md:w-4 flex-shrink-0" />
                    <span className="hidden sm:inline">
                      {mcpServers.length} MCP Server{mcpServers.length !== 1 ? 's' : ''}
                    </span>
                    <span className="sm:hidden">{mcpServers.length} MCP</span>
                  </div>
                </TooltipTrigger>
                <TooltipContent side="bottom" className="max-w-xs">
                  <div className="space-y-1">
                    {mcpServers.map((server) => (
                      <div key={server.id} className="flex items-center gap-1.5">
                        {getConnectorIcon(server)}
                        <span>{server.name}</span>
                      </div>
                    ))}
                  </div>
                </TooltipContent>
              </Tooltip>
            </TooltipProvider>
          )}

          {/* Preview Deployment */}
          {!loadingDeployment && deploymentUrl && (
            <div className="flex items-center gap-1.5 md:gap-2 min-w-0">
              <VercelIcon className="h-3.5 w-3.5 md:h-4 md:w-4 flex-shrink-0 text-muted-foreground" />
              <a
                href={deploymentUrl}
                target="_blank"
                rel="noopener noreferrer"
                className="text-muted-foreground hover:text-foreground truncate"
              >
                Preview
              </a>
            </div>
          )}

          {/* Desktop Pane Toggles - Only show on desktop */}
          <div className="hidden md:flex items-center gap-1 ml-auto">
            <Button
              variant="ghost"
              size="sm"
              onClick={() => {
                const newValue = !showFilesPane
                setShowFilesPane(newValue)
                saveShowFilesPane(newValue)
              }}
              className={cn(
                'h-7 px-3 text-xs font-medium transition-colors',
                showFilesPane
                  ? 'bg-accent text-accent-foreground'
                  : 'text-muted-foreground hover:text-foreground hover:bg-accent/50',
              )}
            >
              Files
            </Button>
            <Button
              variant="ghost"
              size="sm"
              onClick={() => {
                const newValue = !showCodePane
                setShowCodePane(newValue)
                saveShowCodePane(newValue)
              }}
              className={cn(
                'h-7 px-3 text-xs font-medium transition-colors',
                showCodePane
                  ? 'bg-accent text-accent-foreground'
                  : 'text-muted-foreground hover:text-foreground hover:bg-accent/50',
              )}
            >
              Code
            </Button>
            <Button
              variant="ghost"
              size="sm"
              onClick={() => {
                const newValue = !showPreviewPane
                setShowPreviewPane(newValue)
                saveShowPreviewPane(newValue)
              }}
              className={cn(
                'h-7 px-3 text-xs font-medium transition-colors',
                showPreviewPane
                  ? 'bg-accent text-accent-foreground'
                  : 'text-muted-foreground hover:text-foreground hover:bg-accent/50',
              )}
            >
              Sandbox
            </Button>
            <Button
              variant="ghost"
              size="sm"
              onClick={() => {
                const newValue = !showChatPane
                setShowChatPane(newValue)
                saveShowChatPane(newValue)
              }}
              className={cn(
                'h-7 px-3 text-xs font-medium transition-colors',
                showChatPane
                  ? 'bg-accent text-accent-foreground'
                  : 'text-muted-foreground hover:text-foreground hover:bg-accent/50',
              )}
            >
              Chat
            </Button>
          </div>
        </div>
      </div>

      {/* Changes Section - Only show when a branch exists */}
      {task.branchName && task.branchName.trim().length > 0 ? (
        <>
          {/* Desktop Layout */}
          <div className="hidden md:flex flex-1 gap-3 md:gap-4 pl-3 pr-3 md:pr-6 pt-3 md:pt-6 pb-3 md:pb-6 min-h-0 overflow-hidden">
            {/* File Browser - Always rendered but hidden with CSS to ensure files are loaded */}
            <div className={cn('w-1/4 h-auto overflow-y-auto min-h-0 flex-shrink-0', !showFilesPane && 'hidden')}>
              <FileBrowser
                taskId={task.id}
                branchName={task.branchName}
                repoUrl={task.repoUrl}
                onFileSelect={openFileInTab}
                onFilesLoaded={fetchAllDiffs}
                selectedFile={selectedFile}
                refreshKey={refreshKey}
                viewMode={viewMode}
                onViewModeChange={handleViewModeChange}
              />
            </div>

            {/* Code Viewer */}
            {showCodePane && (
              <div className="flex-1 min-h-0 min-w-0">
                <div className="bg-card rounded-md border overflow-hidden h-full flex flex-col">
                  {/* Tabs and Search Bar */}
                  <div className="flex flex-col border-b bg-muted/50 flex-shrink-0">
                    {/* Tabs Row */}
                    {openTabs.length > 0 && (viewMode === 'all' || viewMode === 'all-local') && (
                      <div
                        ref={tabsContainerRef}
                        className="flex items-center gap-0 overflow-x-auto [&::-webkit-scrollbar]:hidden [-ms-overflow-style:none] [scrollbar-width:none] border-b"
                      >
                        {openTabs.map((filename, index) => {
                          const hasUnsavedChanges = tabsWithUnsavedChanges.has(filename)
                          const isSaving = tabsSaving.has(filename)
                          const tabKey = `${viewMode}-${index}`
                          return (
                            <button
                              key={filename}
                              ref={(el) => {
                                tabButtonRefs.current[tabKey] = el
                              }}
                              onClick={() => switchToTab(index)}
                              className={cn(
                                'group flex items-center gap-2 px-3 py-2 text-sm border-r transition-colors flex-shrink-0 max-w-[240px]',
                                activeTabIndex === index
                                  ? 'bg-background text-foreground'
                                  : 'text-muted-foreground hover:text-foreground hover:bg-muted',
                              )}
                            >
                              <FileText className="h-3.5 w-3.5 flex-shrink-0" />
                              <span className="truncate flex-1">{filename.split('/').pop()}</span>
                              <span
                                onClick={(e) => attemptCloseTab(index, e)}
                                className={cn(
                                  'flex items-center justify-center w-4 h-4 rounded transition-all cursor-pointer hover:bg-accent flex-shrink-0',
                                  hasUnsavedChanges || isSaving ? '' : 'opacity-0 group-hover:opacity-100',
                                )}
                                title={
                                  isSaving
                                    ? 'Saving...'
                                    : hasUnsavedChanges
                                      ? 'Unsaved changes • Click to close'
                                      : 'Close tab'
                                }
                                role="button"
                                tabIndex={0}
                                onKeyDown={(e) => {
                                  if (e.key === 'Enter' || e.key === ' ') {
                                    e.preventDefault()
                                    attemptCloseTab(index)
                                  }
                                }}
                              >
                                {isSaving ? (
                                  <Loader2 className="h-3 w-3 animate-spin" />
                                ) : hasUnsavedChanges ? (
                                  <>
                                    <span className="w-2 h-2 rounded-full bg-foreground group-hover:hidden" />
                                    <X className="h-3 w-3 hidden group-hover:block" />
                                  </>
                                ) : (
                                  <X className="h-3 w-3" />
                                )}
                              </span>
                            </button>
                          )
                        })}
                      </div>
                    )}

                    {/* Search Bar */}
                    <div ref={fileSearchRef} className="relative flex items-center gap-2 px-3 py-2">
                      <FileText className="h-4 w-4 text-muted-foreground flex-shrink-0" />
                      <input
                        type="text"
                        value={fileSearchQuery}
                        onChange={(e) => {
                          setFileSearchQuery(e.target.value)
                          setShowFileDropdown(true)
                        }}
                        onFocus={() => setShowFileDropdown(true)}
                        placeholder="Type to search files..."
                        className="flex-1 bg-transparent text-sm text-foreground placeholder:text-muted-foreground outline-none"
                      />

                      {/* Dropdown */}
                      {showFileDropdown &&
                        (() => {
                          const query = fileSearchQuery.toLowerCase()
                          const filteredFiles = allFiles
                            .filter((file) => file.toLowerCase().includes(query))
                            .slice(0, 50)

                          if (filteredFiles.length === 0) return null

                          return (
                            <div className="absolute top-full left-0 right-0 mt-1 bg-popover border rounded-md shadow-md max-h-[300px] overflow-y-auto z-50">
                              {filteredFiles.map((file) => (
                                <button
                                  key={file}
                                  onClick={() => {
                                    openFileInTab(file)
                                    setFileSearchQuery('')
                                    setShowFileDropdown(false)
                                  }}
                                  className={cn(
                                    'w-full text-left px-3 py-2 text-sm hover:bg-accent transition-colors',
                                    selectedFile === file && 'bg-accent',
                                  )}
                                >
                                  {file}
                                </button>
                              ))}
                            </div>
                          )
                        })()}
                    </div>
                  </div>

                  <div className="overflow-y-auto flex-1">
                    <FileDiffViewer
                      selectedFile={selectedItemIsFolder ? undefined : selectedFile}
                      diffsCache={diffsCache}
                      isInitialLoading={Object.keys(diffsCache).length === 0}
                      viewMode={viewMode}
                      taskId={task.id}
                      onUnsavedChanges={
                        selectedFile ? (hasChanges) => handleUnsavedChanges(selectedFile, hasChanges) : undefined
                      }
                      onSavingStateChange={
                        selectedFile ? (isSaving) => handleSavingStateChange(selectedFile, isSaving) : undefined
                      }
                      onOpenFile={(filename, lineNumber) => {
                        openFileInTab(filename)
                        // TODO: Optionally scroll to lineNumber after opening
                      }}
                      onSaveSuccess={handleSaveSuccess}
                      onFileLoaded={handleFileLoaded}
                    />
                  </div>
                </div>
              </div>
            )}

            {/* Preview */}
            {showPreviewPane && (
              <div className={cn('flex-1 min-h-0 min-w-0', isPreviewFullscreen && 'fixed inset-0 z-50 bg-background')}>
                <div className="bg-card rounded-md border overflow-hidden h-full flex flex-col">
                  {/* Preview Toolbar */}
                  <div className="flex items-center gap-2 px-3 py-2 border-b bg-muted/50 flex-shrink-0 min-h-[40px]">
                    <Monitor className="h-4 w-4 text-muted-foreground flex-shrink-0" />
                    {task.sandboxUrl && sandboxHealth !== 'stopped' ? (
                      <a
                        href={task.sandboxUrl}
                        target="_blank"
                        rel="noopener noreferrer"
                        className="text-sm text-muted-foreground hover:text-foreground truncate flex-1 transition-colors"
                        title={task.sandboxUrl}
                      >
                        {task.sandboxUrl}
                      </a>
                    ) : (
                      <span className="text-sm text-muted-foreground truncate flex-1">
                        {sandboxHealth === 'stopped'
                          ? 'Sandbox stopped'
                          : currentStatus === 'pending' || currentStatus === 'processing'
                            ? 'Creating sandbox...'
                            : 'Sandbox not running'}
                      </span>
                    )}
                    <Button
                      variant="ghost"
                      size="sm"
                      onClick={() => setPreviewKey((prev) => prev + 1)}
                      className="h-6 w-6 p-0 flex-shrink-0"
                      title="Refresh Preview"
                      disabled={!task.sandboxUrl}
                    >
                      <RefreshCw className="h-3.5 w-3.5" />
                    </Button>
                    <Button
                      variant="ghost"
                      size="sm"
                      onClick={() => setIsPreviewFullscreen(!isPreviewFullscreen)}
                      className="h-6 w-6 p-0 flex-shrink-0"
                      title={isPreviewFullscreen ? 'Exit Fullscreen' : 'Fullscreen'}
                    >
                      {isPreviewFullscreen ? (
                        <Minimize className="h-3.5 w-3.5" />
                      ) : (
                        <Maximize className="h-3.5 w-3.5" />
                      )}
                    </Button>
                    <DropdownMenu>
                      <DropdownMenuTrigger asChild>
                        <Button
                          variant="ghost"
                          size="sm"
                          className="h-6 w-6 p-0 flex-shrink-0"
                          disabled={isRestartingDevServer || isStoppingSandbox || isStartingSandbox}
                        >
                          <MoreVertical className="h-3.5 w-3.5" />
                        </Button>
                      </DropdownMenuTrigger>
                      <DropdownMenuContent align="end">
                        {task.keepAlive && (
                          <>
                            {sandboxHealth === 'stopped' || !task.sandboxUrl ? (
                              <DropdownMenuItem onClick={handleStartSandbox} disabled={isStartingSandbox}>
                                {isStartingSandbox ? (
                                  <>
                                    <Loader2 className="h-4 w-4 mr-2 animate-spin" />
                                    Starting...
                                  </>
                                ) : (
                                  'Start Sandbox'
                                )}
                              </DropdownMenuItem>
                            ) : (
                              <DropdownMenuItem onClick={handleStopSandbox} disabled={isStoppingSandbox}>
                                {isStoppingSandbox ? (
                                  <>
                                    <Loader2 className="h-4 w-4 mr-2 animate-spin" />
                                    Stopping...
                                  </>
                                ) : (
                                  'Stop Sandbox'
                                )}
                              </DropdownMenuItem>
                            )}
                          </>
                        )}
                        {sandboxHealth === 'running' && (
                          <DropdownMenuItem onClick={handleRestartDevServer} disabled={isRestartingDevServer}>
                            {isRestartingDevServer ? (
                              <>
                                <Loader2 className="h-4 w-4 mr-2 animate-spin" />
                                Restarting...
                              </>
                            ) : (
                              'Restart Dev Server'
                            )}
                          </DropdownMenuItem>
                        )}
                      </DropdownMenuContent>
                    </DropdownMenu>
                  </div>
                  <div className="overflow-y-auto flex-1">
                    {task.sandboxUrl ? (
                      <div className="relative w-full h-full">
                        {sandboxHealth === 'running' ? (
                          <iframe
                            key={previewKey}
                            src={task.sandboxUrl}
                            className="w-full h-full border-0"
                            title="Preview"
                            sandbox="allow-same-origin allow-scripts allow-forms allow-popups allow-modals"
                          />
                        ) : null}
                        {sandboxHealth === 'starting' && (
                          <div className="absolute inset-0 bg-background flex items-center justify-center">
                            <div className="text-center">
                              <Loader2 className="h-8 w-8 animate-spin mx-auto mb-2 text-muted-foreground" />
                              <p className="text-sm text-muted-foreground">Starting dev server...</p>
                            </div>
                          </div>
                        )}
                        {sandboxHealth === 'stopped' && (
                          <div className="absolute inset-0 bg-background flex items-center justify-center">
                            <div className="text-center">
                              <StopCircle className="h-8 w-8 mx-auto mb-2 text-muted-foreground" />
                              <p className="text-sm text-muted-foreground mb-1">Sandbox Stopped</p>
                              <p className="text-xs text-muted-foreground">Start a new sandbox from the menu above</p>
                            </div>
                          </div>
                        )}
                        {sandboxHealth === 'error' && (
                          <div className="absolute inset-0 bg-background flex items-center justify-center">
                            <div className="text-center">
                              <AlertCircle className="h-8 w-8 mx-auto mb-2 text-destructive" />
                              <p className="text-sm text-muted-foreground mb-1">Application Error</p>
                              <p className="text-xs text-muted-foreground">The dev server encountered an error</p>
                            </div>
                          </div>
                        )}
                      </div>
                    ) : (
                      <div className="flex items-center justify-center h-full text-muted-foreground text-sm p-6 text-center">
                        <div>
                          {currentStatus === 'pending' || currentStatus === 'processing' ? (
                            <>
                              <Loader2 className="h-8 w-8 animate-spin mx-auto mb-2 text-muted-foreground" />
                              <p className="mb-1">Creating sandbox...</p>
                              <p className="text-xs">The preview will appear here once the dev server starts</p>
                            </>
                          ) : (
                            <>
                              <p className="mb-1">Sandbox not running</p>
                              <p className="text-xs">
                                {task.keepAlive
                                  ? 'Start it from the menu above to view the preview'
                                  : 'This task does not have keep-alive enabled'}
                              </p>
                            </>
                          )}
                        </div>
                      </div>
                    )}
                  </div>
                </div>
              </div>
            )}

            {/* Chat */}
            {showChatPane && (
              <div className="w-1/4 h-auto min-h-0 flex-shrink-0">
                <TaskChat taskId={task.id} task={task} />
              </div>
            )}
          </div>

          {/* Mobile Layout */}
          <div className="md:hidden flex flex-col flex-1 min-h-0 relative pb-14">
            {/* Content Area */}
            <div className="flex-1 overflow-hidden relative">
              {/* Code Tab */}
              <div className={cn('absolute inset-0', activeTab !== 'code' && 'hidden')}>
                <div className="relative h-full">
                  {/* Current File Path Bar */}
                  <div className="px-3 pt-3 pb-2 flex items-center gap-2 bg-background border-b">
                    <Button
                      variant="ghost"
                      size="sm"
                      onClick={() => setShowFilesList(true)}
                      className="h-6 w-6 p-0 flex-shrink-0"
                    >
                      <FileText className="h-4 w-4" />
                    </Button>
                    <span className="text-sm text-muted-foreground truncate flex-1">
                      {selectedFile || 'Select a file'}
                    </span>
                  </div>

                  {/* Diff Viewer */}
                  <div className="bg-card md:rounded-md md:border overflow-hidden h-[calc(100%-41px)]">
                    <div className="overflow-y-auto h-full">
                      <FileDiffViewer
                        selectedFile={selectedItemIsFolder ? undefined : selectedFile}
                        diffsCache={diffsCache}
                        isInitialLoading={Object.keys(diffsCache).length === 0}
                        viewMode={viewMode}
                        taskId={task.id}
                        onUnsavedChanges={
                          selectedFile ? (hasChanges) => handleUnsavedChanges(selectedFile, hasChanges) : undefined
                        }
                        onSavingStateChange={
                          selectedFile ? (isSaving) => handleSavingStateChange(selectedFile, isSaving) : undefined
                        }
                        onOpenFile={(filename, lineNumber) => {
                          openFileInTab(filename)
                          // TODO: Optionally scroll to lineNumber after opening
                        }}
                        onFileLoaded={handleFileLoaded}
                        onSaveSuccess={handleSaveSuccess}
                      />
                    </div>
                  </div>
                </div>
              </div>

              {/* Chat Tab */}
              <div className={cn('absolute inset-0', activeTab !== 'chat' && 'hidden')}>
                <div className="h-full px-3 pb-3">
                  <TaskChat taskId={task.id} task={task} />
                </div>
<<<<<<< HEAD
              </div>

              {/* Preview Tab */}
              <div className={cn('absolute inset-0', activeTab !== 'preview' && 'hidden')}>
                <div className="h-full">
=======
              ) : activeTab === 'preview' ? (
                <div className={cn('h-full', isPreviewFullscreen && 'fixed inset-0 z-50 bg-background')}>
>>>>>>> 429826fe
                  <div className="bg-card md:rounded-md md:border overflow-hidden h-full flex flex-col">
                    {/* Preview Toolbar */}
                    <div className="flex items-center gap-2 px-3 py-2 border-b bg-muted/50 flex-shrink-0 min-h-[40px]">
                      <Monitor className="h-4 w-4 text-muted-foreground flex-shrink-0" />
                      {task.sandboxUrl ? (
                        <a
                          href={task.sandboxUrl}
                          target="_blank"
                          rel="noopener noreferrer"
                          className="text-sm text-muted-foreground hover:text-foreground truncate flex-1 transition-colors"
                          title={task.sandboxUrl}
                        >
                          {task.sandboxUrl}
                        </a>
                      ) : (
                        <span className="text-sm text-muted-foreground truncate flex-1">
                          {currentStatus === 'pending' || currentStatus === 'processing'
                            ? 'Creating sandbox...'
                            : 'Sandbox not running'}
                        </span>
                      )}
                      <Button
                        variant="ghost"
                        size="sm"
                        onClick={() => setPreviewKey((prev) => prev + 1)}
                        className="h-6 w-6 p-0 flex-shrink-0"
                        title="Refresh Preview"
                        disabled={!task.sandboxUrl}
                      >
                        <RefreshCw className="h-3.5 w-3.5" />
                      </Button>
                      <Button
                        variant="ghost"
                        size="sm"
                        onClick={() => setIsPreviewFullscreen(!isPreviewFullscreen)}
                        className="h-6 w-6 p-0 flex-shrink-0"
                        title={isPreviewFullscreen ? 'Exit Fullscreen' : 'Fullscreen'}
                      >
                        {isPreviewFullscreen ? (
                          <Minimize className="h-3.5 w-3.5" />
                        ) : (
                          <Maximize className="h-3.5 w-3.5" />
                        )}
                      </Button>
                      <DropdownMenu>
                        <DropdownMenuTrigger asChild>
                          <Button
                            variant="ghost"
                            size="sm"
                            className="h-6 w-6 p-0 flex-shrink-0"
                            disabled={isRestartingDevServer || isStoppingSandbox || isStartingSandbox}
                          >
                            <MoreVertical className="h-3.5 w-3.5" />
                          </Button>
                        </DropdownMenuTrigger>
                        <DropdownMenuContent align="end">
                          {task.keepAlive && (
                            <>
                              {task.sandboxUrl ? (
                                <DropdownMenuItem onClick={handleStopSandbox} disabled={isStoppingSandbox}>
                                  {isStoppingSandbox ? (
                                    <>
                                      <Loader2 className="h-4 w-4 mr-2 animate-spin" />
                                      Stopping...
                                    </>
                                  ) : (
                                    'Stop Sandbox'
                                  )}
                                </DropdownMenuItem>
                              ) : (
                                <DropdownMenuItem onClick={handleStartSandbox} disabled={isStartingSandbox}>
                                  {isStartingSandbox ? (
                                    <>
                                      <Loader2 className="h-4 w-4 mr-2 animate-spin" />
                                      Starting...
                                    </>
                                  ) : (
                                    'Start Sandbox'
                                  )}
                                </DropdownMenuItem>
                              )}
                            </>
                          )}
                          <DropdownMenuItem
                            onClick={handleRestartDevServer}
                            disabled={isRestartingDevServer || !task.sandboxUrl}
                          >
                            {isRestartingDevServer ? (
                              <>
                                <Loader2 className="h-4 w-4 mr-2 animate-spin" />
                                Restarting...
                              </>
                            ) : (
                              'Restart Dev Server'
                            )}
                          </DropdownMenuItem>
                        </DropdownMenuContent>
                      </DropdownMenu>
                    </div>
                    {task.sandboxUrl ? (
                      <div className="overflow-y-auto flex-1 relative">
                        {sandboxHealth === 'running' ? (
                          <iframe
                            key={previewKey}
                            src={task.sandboxUrl}
                            className="w-full h-full border-0"
                            title="Preview"
                            sandbox="allow-same-origin allow-scripts allow-forms allow-popups allow-modals"
                          />
                        ) : null}
                        {sandboxHealth === 'starting' && (
                          <div className="absolute inset-0 bg-background flex items-center justify-center">
                            <div className="text-center">
                              <Loader2 className="h-8 w-8 animate-spin mx-auto mb-2 text-muted-foreground" />
                              <p className="text-sm text-muted-foreground">Starting dev server...</p>
                            </div>
                          </div>
                        )}
                        {sandboxHealth === 'stopped' && (
                          <div className="absolute inset-0 bg-background flex items-center justify-center">
                            <div className="text-center">
                              <StopCircle className="h-8 w-8 mx-auto mb-2 text-muted-foreground" />
                              <p className="text-sm text-muted-foreground mb-1">Sandbox Stopped</p>
                              <p className="text-xs text-muted-foreground">Start a new sandbox from the menu above</p>
                            </div>
                          </div>
                        )}
                        {sandboxHealth === 'error' && (
                          <div className="absolute inset-0 bg-background flex items-center justify-center">
                            <div className="text-center">
                              <AlertCircle className="h-8 w-8 mx-auto mb-2 text-destructive" />
                              <p className="text-sm text-muted-foreground mb-1">Application Error</p>
                              <p className="text-xs text-muted-foreground">The dev server encountered an error</p>
                            </div>
                          </div>
                        )}
                      </div>
                    ) : (
                      <div className="flex items-center justify-center flex-1 text-muted-foreground text-sm p-6 text-center">
                        <div>
                          {currentStatus === 'pending' || currentStatus === 'processing' ? (
                            <>
                              <Loader2 className="h-8 w-8 animate-spin mx-auto mb-2 text-muted-foreground" />
                              <p className="mb-1">Creating sandbox...</p>
                              <p className="text-xs mb-4">The preview will appear here once the dev server starts</p>
                            </>
                          ) : (
                            <>
                              <p className="mb-1">Sandbox not running</p>
                              <p className="text-xs mb-4">
                                {task.keepAlive
                                  ? 'Start the sandbox to view the preview'
                                  : 'This task does not have keep-alive enabled'}
                              </p>
                            </>
                          )}
                          {task.keepAlive && !task.sandboxUrl && (
                            <Button
                              size="sm"
                              onClick={handleStartSandbox}
                              disabled={isStartingSandbox}
                              className="mt-2"
                            >
                              {isStartingSandbox ? (
                                <>
                                  <Loader2 className="h-4 w-4 mr-2 animate-spin" />
                                  Starting...
                                </>
                              ) : (
                                'Start Sandbox'
                              )}
                            </Button>
                          )}
                        </div>
                      </div>
                    )}
                  </div>
                </div>
              </div>
            </div>

            {/* Bottom Tab Bar */}
            <div className="absolute bottom-0 left-0 right-0 border-t bg-background">
              <div className="flex h-14">
                <button
                  onClick={() => setActiveTab('code')}
                  className={cn(
                    'flex-1 flex flex-col items-center justify-center gap-1 transition-colors',
                    activeTab === 'code' ? 'text-primary' : 'text-muted-foreground',
                  )}
                >
                  <Code className="h-5 w-5" />
                  <span className="text-xs font-medium">Code</span>
                </button>
                <button
                  onClick={() => setActiveTab('chat')}
                  className={cn(
                    'flex-1 flex flex-col items-center justify-center gap-1 transition-colors',
                    activeTab === 'chat' ? 'text-primary' : 'text-muted-foreground',
                  )}
                >
                  <MessageSquare className="h-5 w-5" />
                  <span className="text-xs font-medium">Chat</span>
                </button>
                <button
                  onClick={() => setActiveTab('preview')}
                  className={cn(
                    'flex-1 flex flex-col items-center justify-center gap-1 transition-colors',
                    activeTab === 'preview' ? 'text-primary' : 'text-muted-foreground',
                  )}
                >
                  <Monitor className="h-5 w-5" />
                  <span className="text-xs font-medium">Sandbox</span>
                </button>
              </div>
            </div>

            {/* Files List Drawer */}
            <Drawer open={showFilesList} onOpenChange={setShowFilesList}>
              <DrawerContent>
                <DrawerHeader>
                  <DrawerTitle>Files</DrawerTitle>
                  <div className="mt-2">
                    {/* Main Navigation with segment button on the right */}
                    <div className="py-2 flex items-center justify-between h-[46px]">
                      <div className="flex items-center gap-1">
                        <button
                          onClick={() => handleViewModeChange(subMode === 'local' ? 'local' : 'remote')}
                          className={`text-sm font-semibold px-2 py-1 rounded transition-colors ${
                            filesPane === 'changes' ? 'text-foreground' : 'text-muted-foreground hover:text-foreground'
                          }`}
                        >
                          Changes
                        </button>
                        <button
                          onClick={() => handleViewModeChange(subMode === 'local' ? 'all-local' : 'all')}
                          className={`text-sm font-semibold px-2 py-1 rounded transition-colors ${
                            filesPane === 'files' ? 'text-foreground' : 'text-muted-foreground hover:text-foreground'
                          }`}
                        >
                          Files
                        </button>
                      </div>

                      {/* Segment Button for Remote/Sandbox sub-modes */}
                      <div className="inline-flex rounded-md border border-border bg-muted/50 p-0.5">
                        <Button
                          variant={subMode === 'remote' ? 'secondary' : 'ghost'}
                          size="sm"
                          onClick={() => handleViewModeChange(filesPane === 'files' ? 'all' : 'remote')}
                          className={`h-6 px-2 text-xs rounded-sm ${
                            subMode === 'remote'
                              ? 'bg-background shadow-sm'
                              : 'hover:bg-transparent hover:text-foreground'
                          }`}
                        >
                          Remote
                        </Button>
                        <Button
                          variant={subMode === 'local' ? 'secondary' : 'ghost'}
                          size="sm"
                          onClick={() => handleViewModeChange(filesPane === 'files' ? 'all-local' : 'local')}
                          className={`h-6 px-2 text-xs rounded-sm ${
                            subMode === 'local'
                              ? 'bg-background shadow-sm'
                              : 'hover:bg-transparent hover:text-foreground'
                          }`}
                        >
                          Sandbox
                        </Button>
                      </div>
                    </div>
                  </div>
                </DrawerHeader>
                <div className="overflow-y-auto max-h-[60vh] px-4 pb-4">
                  <FileBrowser
                    taskId={task.id}
                    branchName={task.branchName}
                    repoUrl={task.repoUrl}
                    onFileSelect={(file, isFolder) => {
                      openFileInTab(file, isFolder)
                      if (!isFolder) {
                        setShowFilesList(false)
                      }
                    }}
                    onFilesLoaded={fetchAllDiffs}
                    selectedFile={selectedFile}
                    refreshKey={refreshKey}
                    viewMode={viewMode}
                    onViewModeChange={handleViewModeChange}
                    hideHeader={true}
                  />
                </div>
              </DrawerContent>
            </Drawer>
          </div>
        </>
      ) : null}

      {/* Try Again Dialog */}
      <AlertDialog open={showTryAgainDialog} onOpenChange={setShowTryAgainDialog}>
        <AlertDialogContent className="max-w-2xl">
          <AlertDialogHeader>
            <AlertDialogTitle>Try Again</AlertDialogTitle>
            <AlertDialogDescription>Create a new task with the same prompt and repository.</AlertDialogDescription>
          </AlertDialogHeader>
          <div className="py-4 space-y-4">
            <div className="grid grid-cols-1 md:grid-cols-2 gap-4">
              <div>
                <label className="text-sm font-medium mb-2 block">Agent</label>
                <Select value={selectedAgent} onValueChange={setSelectedAgent}>
                  <SelectTrigger className="w-full">
                    <SelectValue placeholder="Select an agent" />
                  </SelectTrigger>
                  <SelectContent>
                    {CODING_AGENTS.map((agent) => (
                      <SelectItem key={agent.value} value={agent.value}>
                        <div className="flex items-center gap-2">
                          <agent.icon className="w-4 h-4" />
                          <span>{agent.label}</span>
                        </div>
                      </SelectItem>
                    ))}
                  </SelectContent>
                </Select>
              </div>
              <div>
                <label className="text-sm font-medium mb-2 block">Model</label>
                <Select value={selectedModel} onValueChange={setSelectedModel}>
                  <SelectTrigger className="w-full">
                    <SelectValue placeholder="Select a model" />
                  </SelectTrigger>
                  <SelectContent>
                    {AGENT_MODELS[selectedAgent as keyof typeof AGENT_MODELS]?.map((model) => (
                      <SelectItem key={model.value} value={model.value}>
                        {model.label}
                      </SelectItem>
                    )) || []}
                  </SelectContent>
                </Select>
              </div>
            </div>

            {/* Task Options */}
            <div className="border-t pt-4">
              <h3 className="text-sm font-medium mb-3">Task Options</h3>
              <div className="space-y-4">
                <div className="flex items-center space-x-2">
                  <Checkbox
                    id="try-again-install-deps"
                    checked={tryAgainInstallDeps}
                    onCheckedChange={(checked) => setTryAgainInstallDeps(!!checked)}
                  />
                  <Label
                    htmlFor="try-again-install-deps"
                    className="text-sm font-medium leading-none peer-disabled:cursor-not-allowed peer-disabled:opacity-70"
                  >
                    Install Dependencies?
                  </Label>
                </div>

                <div className="space-y-2">
                  <Label htmlFor="try-again-max-duration" className="text-sm font-medium">
                    Maximum Duration
                  </Label>
                  <Select
                    value={tryAgainMaxDuration.toString()}
                    onValueChange={(value) => setTryAgainMaxDuration(parseInt(value))}
                  >
                    <SelectTrigger id="try-again-max-duration" className="w-full">
                      <SelectValue />
                    </SelectTrigger>
                    <SelectContent>
                      <SelectItem value="5">5 minutes</SelectItem>
                      <SelectItem value="10">10 minutes</SelectItem>
                      <SelectItem value="15">15 minutes</SelectItem>
                      <SelectItem value="30">30 minutes</SelectItem>
                      <SelectItem value="45">45 minutes</SelectItem>
                      <SelectItem value="60">1 hour</SelectItem>
                      <SelectItem value="120">2 hours</SelectItem>
                      <SelectItem value="180">3 hours</SelectItem>
                      <SelectItem value="240">4 hours</SelectItem>
                      <SelectItem value="300">5 hours</SelectItem>
                    </SelectContent>
                  </Select>
                </div>

                <div className="flex items-center space-x-2">
                  <Checkbox
                    id="try-again-keep-alive"
                    checked={tryAgainKeepAlive}
                    onCheckedChange={(checked) => setTryAgainKeepAlive(!!checked)}
                  />
                  <Label
                    htmlFor="try-again-keep-alive"
                    className="text-sm font-medium leading-none peer-disabled:cursor-not-allowed peer-disabled:opacity-70"
                  >
                    Keep Alive ({maxSandboxDuration} minutes max)
                  </Label>
                </div>
              </div>
            </div>
          </div>
          <AlertDialogFooter>
            <AlertDialogCancel>Cancel</AlertDialogCancel>
            <AlertDialogAction onClick={handleTryAgain} disabled={isTryingAgain}>
              {isTryingAgain ? 'Creating...' : 'Create Task'}
            </AlertDialogAction>
          </AlertDialogFooter>
        </AlertDialogContent>
      </AlertDialog>

      {/* Delete Dialog */}
      <AlertDialog open={showDeleteDialog} onOpenChange={setShowDeleteDialog}>
        <AlertDialogContent>
          <AlertDialogHeader>
            <AlertDialogTitle>Delete Task</AlertDialogTitle>
            <AlertDialogDescription>
              Are you sure you want to delete this task? This action cannot be undone.
            </AlertDialogDescription>
          </AlertDialogHeader>
          <AlertDialogFooter>
            <AlertDialogCancel>Cancel</AlertDialogCancel>
            <AlertDialogAction onClick={handleDelete} disabled={isDeleting} className="bg-red-600 hover:bg-red-700">
              {isDeleting ? 'Deleting...' : 'Delete'}
            </AlertDialogAction>
          </AlertDialogFooter>
        </AlertDialogContent>
      </AlertDialog>

      {/* Create PR Dialog */}
      <CreatePRDialog
        taskId={task.id}
        defaultTitle={(task.title || task.prompt).slice(0, 255)}
        defaultBody=""
        open={showPRDialog}
        onOpenChange={setShowPRDialog}
        onPRCreated={handlePRCreated}
      />

      {/* Merge PR Dialog */}
      {prUrl && prNumber && (
        <MergePRDialog
          taskId={task.id}
          prUrl={prUrl}
          prNumber={prNumber}
          open={showMergePRDialog}
          onOpenChange={handleMergeDialogClose}
          onPRMerged={handlePRMerged}
          onMergeInitiated={handleMergeInitiated}
        />
      )}

      {/* Close Tab Confirmation Dialog */}
      <AlertDialog open={showCloseTabDialog} onOpenChange={setShowCloseTabDialog}>
        <AlertDialogContent>
          <AlertDialogHeader>
            <AlertDialogTitle>Unsaved Changes</AlertDialogTitle>
            <AlertDialogDescription>
              Do you want to save the changes you made to{' '}
              {tabToClose !== null
                ? (() => {
                    const currentTabs = openTabsByMode[viewMode]
                    const filename = currentTabs[tabToClose]
                    if (!filename) return 'this file'
                    const shortName = filename.split('/').pop()
                    return shortName
                  })()
                : 'this file'}
              ?
            </AlertDialogDescription>
          </AlertDialogHeader>
          <AlertDialogFooter>
            <AlertDialogCancel
              onClick={() => {
                setShowCloseTabDialog(false)
                setTabToClose(null)
              }}
            >
              Cancel
            </AlertDialogCancel>
            <Button variant="outline" onClick={() => handleCloseTabConfirm(false)}>
              Don&apos;t Save
            </Button>
            <AlertDialogAction onClick={() => handleCloseTabConfirm(true)}>Save</AlertDialogAction>
          </AlertDialogFooter>
        </AlertDialogContent>
      </AlertDialog>
    </div>
  )
}<|MERGE_RESOLUTION|>--- conflicted
+++ resolved
@@ -2092,16 +2092,8 @@
                 <div className="h-full px-3 pb-3">
                   <TaskChat taskId={task.id} task={task} />
                 </div>
-<<<<<<< HEAD
-              </div>
-
-              {/* Preview Tab */}
-              <div className={cn('absolute inset-0', activeTab !== 'preview' && 'hidden')}>
-                <div className="h-full">
-=======
               ) : activeTab === 'preview' ? (
                 <div className={cn('h-full', isPreviewFullscreen && 'fixed inset-0 z-50 bg-background')}>
->>>>>>> 429826fe
                   <div className="bg-card md:rounded-md md:border overflow-hidden h-full flex flex-col">
                     {/* Preview Toolbar */}
                     <div className="flex items-center gap-2 px-3 py-2 border-b bg-muted/50 flex-shrink-0 min-h-[40px]">
