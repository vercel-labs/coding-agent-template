--- conflicted
+++ resolved
@@ -10,22 +10,19 @@
     "type-check": "tsc --noEmit",
     "format": "prettier --write \"**/*.{ts,tsx}\"",
     "format:check": "prettier --check \"**/*.{ts,tsx}\"",
-    "db:generate": "dotenv -e .env.local -- drizzle-kit generate",
-    "db:migrate": "dotenv -e .env.local -- drizzle-kit migrate",
-    "db:push": "dotenv -e .env.local -- drizzle-kit push",
-    "db:studio": "dotenv -e .env.local -- drizzle-kit studio",
+    "db:generate": "drizzle-kit generate",
+    "db:migrate": "drizzle-kit migrate",
+    "db:push": "drizzle-kit push",
+    "db:studio": "drizzle-kit studio",
     "prepare": "husky"
   },
   "dependencies": {
-<<<<<<< HEAD
     "@agentuity/sdk": "^0.0.154",
     "@aws-sdk/client-s3": "^3.906.0",
     "@daytonaio/sdk": "^0.108.1",
     "@e2b/code-interpreter": "^2.0.1",
-=======
     "@git-diff-view/file": "^0.0.32",
     "@git-diff-view/react": "^0.0.32",
->>>>>>> 648a29ec
     "@neondatabase/serverless": "^0.10.1",
     "@octokit/rest": "^22.0.0",
     "@radix-ui/react-accordion": "^1.2.12",
